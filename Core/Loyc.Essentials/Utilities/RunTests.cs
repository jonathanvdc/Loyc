using System;
using System.Collections.Generic;
using System.Reflection;
using System.Linq;
using Loyc;

namespace Loyc.MiniTest
{
	/// <summary>
	/// Searches for test methods and runs them, printing the name of each test to
	/// the console followed by errors (if any) produced by the test.
	/// </summary>
	/// <remarks>
	/// This class finds tests by looking for custom attributes by their string
	/// name (e.g. "TestAttribute"), so it is compatible with both NUnit.Framework
	/// and Loyc.MiniTest.
	/// <para/>
	/// RunTests is a stripped-down subset of the functionality supported by
	/// MiniTestRunner.
	/// </remarks>
	public static class RunTests
	{
<<<<<<< HEAD
		/// <summary>
		/// Runs all tests defined by the given object.
		/// </summary>
		/// <returns>The number of tests that failed.</returns>
		public static int Run(object o)
		{
			// run all the tests methods in the given object
			MethodInfo[] methods = o.GetType().GetMethods();
			bool any = false;
			// A counter that counts the total number of errors.
=======
		/// <summary>Runs all test methods on the given object (public methods 
		/// that have a TestAttribute).</summary>
		/// <returns>The number of tests that failed unexpectedly (where the 
		/// <see cref="TestAttribute.Fails"/> property is unset).</returns>
		public static int Run(object o)
		{
			int testCount = 0;
>>>>>>> e1f1f248
			int errorCount = 0;

			MethodInfo[] methods = o.GetType().GetMethods();
			MethodInfo setup = GetSetup(methods);
			MethodInfo teardown = GetTeardown(methods);

			foreach (MethodInfo method in methods)
			{
				object testAttr = IsTest(method);
				if (testAttr != null)
				{
					object fails = testAttr is TestAttribute ? ((TestAttribute)testAttr).Fails : null;
					testCount++;
					try {
						Console.Write("{0}.{1}", o.GetType().NameWithGenericArgs(), method.Name);
						Console.WriteLine(fails != null ? " (Fails: "+fails+")" :  "");
						if (setup != null)
							setup.Invoke(method.IsStatic ? null : o, null);
						method.Invoke(o, null);
					}
					catch (TargetInvocationException tie)
					{
						Exception exc = tie.InnerException;

						// Find out if it matches an expected exception
						// TODO: look for attribute by string instead
						object[] attrs = method.GetCustomAttributes(
							typeof(ExpectedExceptionAttribute), true);
						bool match = false;
						foreach (ExpectedExceptionAttribute ee in attrs) {
							if (exc.GetType().IsSubclassOf(ee.ExceptionType))
								match = true;
						}

						if (!match) {
<<<<<<< HEAD
							// Increment the error counter if this
							// failure was unexpected.
							if (fails == null)
								errorCount++;
							// Let the user know that something went wrong by
							// printing some text to the console.
=======
							if (fails == null)
								errorCount++;
							// Inform user that something went wrong.
>>>>>>> e1f1f248
							var old = Console.ForegroundColor;
							Console.ForegroundColor = fails != null ? ConsoleColor.DarkGray : ConsoleColor.Red;
							Console.WriteLine("{0} while running {1}.{2}:",
								exc.GetType().Name, o.GetType().Name, method.Name);
							Console.WriteLine(exc.Message);
							Console.Write(exc.DataList());
							Console.ForegroundColor = old;
						}
					}
					finally
					{
						if (teardown != null)
							teardown.Invoke(o, null);
					}
				}
			}
			if (testCount == 0)
				Console.WriteLine("{0} contains no tests.", o.GetType().NameWithGenericArgs());

			return errorCount;
<<<<<<< HEAD
		}

		/// <summary>
		/// Runs all tests belonging to the given array
		/// of objects.
		/// </summary>
		/// <returns>The total number of tests that failed.</returns>
		public static int RunMany(params object[] os)
		{
			return os.Aggregate(0, (errCount, o) => errCount + Run(o));
		}

=======
		}

		/// <summary>Runs all tests in an array of test objects.</summary>
		/// <returns>The total number of tests that unexpectedly failed.</returns>
		public static int RunMany(params object[] os)
		{
			return os.Aggregate(0, (errCount, o) => errCount + Run(o));
		}

>>>>>>> e1f1f248
		private static object IsTest(MethodInfo info)
		{
			if (info.IsPublic) {
				// this lets us know if a method is a valid [Test] method
				object[] attrs = info.GetCustomAttributes(true);
				return attrs.FirstOrDefault(attr => attr.GetType().Name == "TestAttribute");
			}
			return null;
		}

		private static MethodInfo GetMethodWithAttribute(MethodInfo[] methods, string attrName)
		{
			// find a method with a given attribute type
			foreach (MethodInfo method in methods) {
				if (!method.IsPublic || method.IsStatic)
					continue;
				object[] attrs = method.GetCustomAttributes(true);
				if (attrs != null && attrs.Any(attr => attr.GetType().Name == attrName))
					return method;
			}
			return null;
		}

		private static MethodInfo GetSetup(MethodInfo[] methods)
		{
			// Gets the setup method - returns null if there is none
			return GetMethodWithAttribute(methods, "SetUpAttribute");
		}

		private static MethodInfo GetTeardown(MethodInfo[] methods)
		{
			// Gets the teardown method - returns null if there is none
			return GetMethodWithAttribute(methods, "TearDownAttribute");
		}
	}
}<|MERGE_RESOLUTION|>--- conflicted
+++ resolved
@@ -20,26 +20,13 @@
 	/// </remarks>
 	public static class RunTests
 	{
-<<<<<<< HEAD
-		/// <summary>
-		/// Runs all tests defined by the given object.
-		/// </summary>
-		/// <returns>The number of tests that failed.</returns>
-		public static int Run(object o)
-		{
-			// run all the tests methods in the given object
-			MethodInfo[] methods = o.GetType().GetMethods();
-			bool any = false;
-			// A counter that counts the total number of errors.
-=======
-		/// <summary>Runs all test methods on the given object (public methods 
+		/// <summary>Runs all test methods on the given object (public methods
 		/// that have a TestAttribute).</summary>
-		/// <returns>The number of tests that failed unexpectedly (where the 
+		/// <returns>The number of tests that failed unexpectedly (where the
 		/// <see cref="TestAttribute.Fails"/> property is unset).</returns>
 		public static int Run(object o)
 		{
 			int testCount = 0;
->>>>>>> e1f1f248
 			int errorCount = 0;
 
 			MethodInfo[] methods = o.GetType().GetMethods();
@@ -75,18 +62,9 @@
 						}
 
 						if (!match) {
-<<<<<<< HEAD
-							// Increment the error counter if this
-							// failure was unexpected.
-							if (fails == null)
-								errorCount++;
-							// Let the user know that something went wrong by
-							// printing some text to the console.
-=======
 							if (fails == null)
 								errorCount++;
 							// Inform user that something went wrong.
->>>>>>> e1f1f248
 							var old = Console.ForegroundColor;
 							Console.ForegroundColor = fails != null ? ConsoleColor.DarkGray : ConsoleColor.Red;
 							Console.WriteLine("{0} while running {1}.{2}:",
@@ -107,20 +85,6 @@
 				Console.WriteLine("{0} contains no tests.", o.GetType().NameWithGenericArgs());
 
 			return errorCount;
-<<<<<<< HEAD
-		}
-
-		/// <summary>
-		/// Runs all tests belonging to the given array
-		/// of objects.
-		/// </summary>
-		/// <returns>The total number of tests that failed.</returns>
-		public static int RunMany(params object[] os)
-		{
-			return os.Aggregate(0, (errCount, o) => errCount + Run(o));
-		}
-
-=======
 		}
 
 		/// <summary>Runs all tests in an array of test objects.</summary>
@@ -130,7 +94,6 @@
 			return os.Aggregate(0, (errCount, o) => errCount + Run(o));
 		}
 
->>>>>>> e1f1f248
 		private static object IsTest(MethodInfo info)
 		{
 			if (info.IsPublic) {
