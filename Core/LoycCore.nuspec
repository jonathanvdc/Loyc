<?xml version="1.0"?>
<package>
  <metadata>
    <id>LoycCore</id>
<<<<<<< HEAD
    <version>2.4.2.0</version>
=======
    <version>$version$</version>
>>>>>>> 812959fc
    <authors>David Piepgrass</authors>
    <owners>David Piepgrass</owners>
    <projectUrl>http://core.loyc.net</projectUrl>
    <!--<iconUrl>http://ICON_URL_HERE_OR_DELETE_THIS_LINE</iconUrl>-->
    <requireLicenseAcceptance>false</requireLicenseAcceptance>
    <summary>Core libraries to "fill in the gaps" in the .NET Base Class Library.</summary>
    <description>A set of useful libraries for many kinds of .NET developers, starting with Loyc.Essentials, a library that "fills in the gaps" in the core of the .NET Base Class Library. LoycCore is especially focused on collections: classes, interfaces, adapters, and extension methods. Plus, Loyc.Syntax.dll parses LES, a superset of JSON that resembles C/C#/Java/Ecmascript/D, and runtime helper classes for the Loyc LL(k) parser generator.

    Contributors are welcome: more unit tests, code reviews, and new features are desired, anything relatively small (under about 3000 lines of code) that fits the theme "things that should have been built into the .NET framework, but aren't".</description>
    <releaseNotes>See http://core.loyc.net/version-history</releaseNotes>
    <copyright>Copyright 2017</copyright>
    <tags>Loyc Core Collections Extension-Methods Dictionary Trees AList BList DList VList Cache Sparse-List Hash-Trees Geometry Math Utilities Adapters Interfaces</tags>
    <dependencies>
      <dependency id="Loyc.Collections" version="$version$" />
      <dependency id="Loyc.Essentials" version="$version$" />
      <dependency id="Loyc.Math" version="$version$" />
      <dependency id="Loyc.Syntax" version="$version$" />
      <dependency id="Loyc.Utilities" version="$version$" />
    </dependencies>
  </metadata>
  <files>
    <file src="readme.md" target="readme.txt" />
<<<<<<< HEAD
    <file src="Lib\DotNet35\Theraot.Core.dll" target="lib\net35-client\" />
    <file src="Bin\Release.NET3\Loyc.*.dll" target="lib\net35-client\" />
    <file src="Bin\Release.NET3\Loyc.*.xml" target="lib\net35-client\" />
    <file src="Bin\Release.NET4\Loyc.*.dll" target="lib\net40-client\" />
    <file src="Bin\Release.NET4\Loyc.*.xml" target="lib\net40-client\" />
    <file src="Bin\Release.NET45\Loyc.*.dll" target="lib\net45\" />
    <file src="Bin\Release.NET45\Loyc.*.pdb" target="lib\net45\" />
    <file src="Bin\Release.NET45\Loyc.*.xml" target="lib\net45\" />
=======

    <!-- The LoycCore package is a meta-package: it references other packages as
         dependencies, but does not have any files of its own other than
         a readme. It's a convenient way to import all Loyc libraries at once,
         and provides a clear upgrade path for existing users of LoycCore. -->
>>>>>>> 812959fc
  </files>
</package><|MERGE_RESOLUTION|>--- conflicted
+++ resolved
@@ -2,11 +2,7 @@
 <package>
   <metadata>
     <id>LoycCore</id>
-<<<<<<< HEAD
-    <version>2.4.2.0</version>
-=======
     <version>$version$</version>
->>>>>>> 812959fc
     <authors>David Piepgrass</authors>
     <owners>David Piepgrass</owners>
     <projectUrl>http://core.loyc.net</projectUrl>
@@ -29,21 +25,10 @@
   </metadata>
   <files>
     <file src="readme.md" target="readme.txt" />
-<<<<<<< HEAD
-    <file src="Lib\DotNet35\Theraot.Core.dll" target="lib\net35-client\" />
-    <file src="Bin\Release.NET3\Loyc.*.dll" target="lib\net35-client\" />
-    <file src="Bin\Release.NET3\Loyc.*.xml" target="lib\net35-client\" />
-    <file src="Bin\Release.NET4\Loyc.*.dll" target="lib\net40-client\" />
-    <file src="Bin\Release.NET4\Loyc.*.xml" target="lib\net40-client\" />
-    <file src="Bin\Release.NET45\Loyc.*.dll" target="lib\net45\" />
-    <file src="Bin\Release.NET45\Loyc.*.pdb" target="lib\net45\" />
-    <file src="Bin\Release.NET45\Loyc.*.xml" target="lib\net45\" />
-=======
 
     <!-- The LoycCore package is a meta-package: it references other packages as
          dependencies, but does not have any files of its own other than
          a readme. It's a convenient way to import all Loyc libraries at once,
          and provides a clear upgrade path for existing users of LoycCore. -->
->>>>>>> 812959fc
   </files>
 </package>