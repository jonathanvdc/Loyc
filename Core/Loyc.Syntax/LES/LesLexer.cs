﻿using System;
using System.Collections.Generic;
using System.Linq;
using System.Text;
using System.Diagnostics;
using System.Globalization;
using System.Numerics;
using Loyc.Syntax;
using Loyc.Syntax.Lexing;
using Loyc.Threading;
using Loyc.Collections;
using Loyc.Collections.Impl;
using Loyc.Utilities;
using uchar = System.Int32;

namespace Loyc.Syntax.Les
{
	using TT = TokenType;

	/// <summary>Lexer for EC# source code.</summary>
	/// <seealso cref="ILexer{Token}"/>
	/// <seealso cref="TokensToTree"/>
	public partial class LesLexer : BaseILexer<ICharSource, Token>, ILexer<Token>, ICloneable<LesLexer>
	{
		public LesLexer(UString text, IMessageSink errorSink) : this(text, "", errorSink) { }
		public LesLexer(ICharSource text, string fileName, IMessageSink sink, int startPosition = 0) : base(text, fileName, startPosition) {
			ErrorSink = sink;
		}

		public bool AllowNestedComments = true;
		/// <summary>Used for syntax highlighting, which doesn't care about token values.
		/// This option causes the Token.Value to be set to a default, like '\0' for 
		/// single-quoted strings and 0 for numbers. Operator names are still parsed.</summary>
		public bool SkipValueParsing = false;
		protected bool _isFloat, _parseNeeded, _isNegative;
		// Alternate: hex numbers, verbatim strings
		// UserFlag: bin numbers, double-verbatim
		protected NodeStyle _style;
		protected int _numberBase;
		protected Symbol _typeSuffix;
		protected TokenType _type; // predicted type of the current token
		protected object _value;
		protected int _startPosition;

		//now we use LexerSourceFile instead
		//protected InternalList<int> _lineIndexes = InternalList<int>.Empty;

		public override void Reset(ICharSource source, string fileName = "", int inputPosition = 0, bool newSourceFile = true)
		{
			base.Reset(source, fileName, inputPosition, newSourceFile);
			InputPosition += IndentString.Length; // skip initial indent, if any
		}

		protected override void Error(int lookaheadIndex, string message, params object[] args)
		{
			_parseNeeded = true; // don't use the "fast" code path
			base.Error(lookaheadIndex, message, args);
		}

		// Gets the text of the current token that has been parsed so far
		protected UString Text()
		{
			return CharSource.Slice(_startPosition, InputPosition - _startPosition);
		}

		protected sealed override void AfterNewline()
		{
			base.AfterNewline();
		}
		protected override bool SupportDotIndents() { return true; }
		
		public LesLexer Clone()
		{
			return (LesLexer)MemberwiseClone();
		}

		#region Token value parsers
		// After the generated lexer code determines the boundaries of the token, 
		// one of these methods extracts the value of the token (e.g. "17L" => (long)17)
		// There are value parsers for identifiers, numbers, and strings; certain
		// parser cores are also accessible as public static methods.

		#region String parsing (including public UnescapeQuotedString())

		static readonly object BoxedZeroChar = '\0';

		protected object ParseSQStringValue()
		{
			int c = -1;
			if (SkipValueParsing)
				c = '\0';
			else { 
				int len = InputPosition - _startPosition;
				if (!_parseNeeded && len == 3) {
					c = CharSource[_startPosition + 1];
				} else {
					var sb = TempSB();
					UString original = CharSource.Slice(_startPosition, len);
					UnescapeQuotedString(ref original, Error, sb, IndentString);
					Debug.Assert(original.IsEmpty);
					if (sb.Length == 1)
						c = sb[0];
					else {
						_value = sb.ToString();
						if (sb.Length == 0)
							Error(_startPosition, Localize.Localized("Empty character literal"));
						else
							Error(_startPosition, Localize.Localized("Character literal has {0} characters (there should be exactly one)", sb.Length));
					}
				}
			}
			if (c != -1)
				_value = CG.Cache((char)c);
			return _value;
		}

		protected Symbol ParseBQStringValue()
		{
			UString s = ParseStringCore(false);
			return IdToSymbol(s);
		}

		protected object ParseStringValue(bool isTripleQuoted, bool les3TQIndents = false)
		{
			var s = ParseStringCore(isTripleQuoted, les3TQIndents);
			return _value = s.Length < 16 ? CG.Cache(s) : s;
		}

		protected string ParseStringCore(bool isTripleQuoted, bool les3TQindents = false)
		{
			if (SkipValueParsing)
				return "";
			string value;
			if (_parseNeeded) {
				UString original = CharSource.Slice(_startPosition, InputPosition - _startPosition);
				value = UnescapeQuotedString(ref original, Error, IndentString, les3TQindents);
				Debug.Assert(original.IsEmpty);
			} else {
				Debug.Assert(CharSource.TryGet(InputPosition - 1, '?') == CharSource.TryGet(_startPosition, '!'));
				if (isTripleQuoted)
					value = CharSource.Slice(_startPosition + 3, InputPosition - _startPosition - 6).ToString();
				else
					value = CharSource.Slice(_startPosition + 1, InputPosition - _startPosition - 2).ToString();
			}
			return value;
		}

		/// <summary>Parses a normal or triple-quoted string that still includes 
		/// the quotes. Supports quote types '\'', '"' and '`'.</summary>
		/// <param name="sourceText">input text</param>
		/// <param name="onError">Called in case of parsing error (unknown escape sequence or missing end quotes)</param>
		/// <param name="indentation">Inside a triple-quoted string, any text
		/// following a newline is ignored as long as it matches this string. 
		/// For example, if the text following a newline is "\t\t Foo" and this
		/// string is "\t\t\t", the tabs are ignored and " Foo" is kept.</param>
		/// <param name="les3TQIndents">Enable EC# triple-quoted string indent
		/// rules, which allow an additional one tab or three spaces of indent.
		/// (I'm leaning toward also supporting this in LES; switched on in v3)</param>
		/// <returns>The decoded string</returns>
		/// <remarks>This method recognizes LES and EC#-style string syntax.
		/// Firstly, it recognizes triple-quoted strings (''' """ ```). These 
		/// strings enjoy special newline handling: the newline is always 
		/// interpreted as \n regardless of the actual kind of newline (\r and 
		/// \r\n newlines come out as \n), and indentation following the newline
		/// can be stripped out. Triple-quoted strings can have escape sequences
		/// that use both kinds of slash, like so: <c>\n/ \r/ \'/ \"/ \0/</c>.
		/// However, there are no unicode escapes (\u1234/ is NOT supported).
		/// <para/>
		/// Secondly, it recognizes normal strings (' " `). These strings stop 
		/// parsing (with an error) at a newline, and can contain C-style escape 
		/// sequences: <c>\n \r \' \" \0</c> etc. C#-style verbatim strings are 
		/// NOT supported.
		/// </remarks>
		public static string UnescapeQuotedString(ref UString sourceText, Action<int, string> onError, UString indentation = default(UString), bool les3TQIndents = false)
		{
			var sb = new StringBuilder();
			UnescapeQuotedString(ref sourceText, onError, sb, indentation, les3TQIndents);
			return sb.ToString();
		}
		
		/// <summary>Parses a normal or triple-quoted string that still includes 
		/// the quotes (see documentation of the first overload) into a 
		/// StringBuilder.</summary>
		public static void UnescapeQuotedString(ref UString sourceText, Action<int, string> onError, StringBuilder sb, UString indentation = default(UString), bool les3TQIndents = false)
		{
			bool isTripleQuoted = false, fail;
			char quoteType = (char)sourceText.PopFront(out fail);
			if (sourceText[0, '\0'] == quoteType &&
				sourceText[1, '\0'] == quoteType) {
				sourceText = sourceText.Substring(2);
				isTripleQuoted = true;
			}
			if (!UnescapeString(ref sourceText, quoteType, isTripleQuoted, onError, sb, indentation, les3TQIndents))
				onError(sourceText.InternalStart, Localize.Localized("String literal did not end properly"));
		}
		
		/// <summary>Parses a normal or triple-quoted string whose starting quotes 
		/// have been stripped out. If triple-quote parsing was requested, stops 
		/// parsing at three quote marks; otherwise, stops parsing at a single 
		/// end-quote or newline.</summary>
		/// <returns>true if parsing stopped at one or three quote marks, or false
		/// if parsing stopped at the end of the input string or at a newline (in
		/// a string that is not triple-quoted).</returns>
		/// <remarks>This method recognizes LES and EC#-style string syntax.</remarks>
		public static bool UnescapeString(ref UString sourceText, char quoteType, bool isTripleQuoted, Action<int, string> onError, StringBuilder sb, UString indentation = default(UString), bool les3TQIndents = false)
		{
			Debug.Assert(quoteType == '"' || quoteType == '\'' || quoteType == '`');
			bool fail;
			for (;;) {
				if (sourceText.IsEmpty)
					return false;
				int i0 = sourceText.InternalStart;
				if (!isTripleQuoted) {
					EscapeC category = 0;
					int c = ParseHelpers.UnescapeChar(ref sourceText, ref category);
					if ((c == quoteType || c == '\n') && sourceText.InternalStart == i0 + 1) {
						return c == quoteType; // end of string
					}
					if ((category & EscapeC.Unrecognized) != 0) {
						// This backslash was ignored by UnescapeChar
						onError(i0, @"Unrecognized escape sequence '\{0}' in string".Localized(ParseHelpers.EscapeCStyle(sourceText[0, ' '].ToString(), EscapeC.Control)));
					} else if ((category & EscapeC.HasInvalid6DigitEscape) != 0)
						onError(i0, @"Invalid 6-digit \u code treated as 5 digits".Localized());
					sb.AppendCodePoint(c);
					if ((category & EscapeC.BackslashX) != 0 && c >= 0x80)
						DetectUtf8(sb);
					else if (c.IsInRange(0xDC00, 0xDFFF))
						RecodeSurrogate(sb);
				} else {
					// Inside triple-quoted string
					int c;
					if (sourceText[2, '\0'] == '/') {
						// Detect escape sequence
						c = ParseHelpers.UnescapeChar(ref sourceText);
						if (sourceText.InternalStart > i0 + 1)
							G.Verify(sourceText.PopFront(out fail) == '/');
					} else {
						c = sourceText.PopFront(out fail);
						if (fail)
							return false;
						if (c == quoteType) {
							if (sourceText[0, '\0'] == quoteType &&
								sourceText[1, '\0'] == quoteType) {
								sourceText = sourceText.Substring(2);
								// end of string
								return true;
							}
						}
						if (c == '\r' || c == '\n') {
							// To ensure platform independency of source code, CR and 
							// CR-LF become LF.
							if (c == '\r') {
								c = '\n';
								var copy = sourceText.Clone();
								if (sourceText.PopFront(out fail) != '\n')
									sourceText = copy;
							}
							// Inside a triple-quoted string, the indentation following a newline 
							// is ignored, as long as it matches the indentation of the first line.
							UString src = sourceText, ind = indentation;
							int sp;
							while ((sp = src.PopFront(out fail)) == ind.PopFront(out fail) && !fail)
								sourceText = src;
							if (les3TQIndents && fail) {
								// Allow an additional one tab or three spaces when initial indent matches
								if (sp == '\t')
									sourceText = src;
								else if (sp == ' ') { 
									sourceText = src;
									if (src.PopFront(out fail) == ' ')
										sourceText = src;
									if (src.PopFront(out fail) == ' ')
										sourceText = src;
								}
							}
						}
					}
					
					sb.AppendCodePoint(c);
				}
			}
		}

		// This function is called after every "\xNN" escape where 0xNN > 0x80.
		// Now, in LESv3, the input must be valid UTF-8, but strings can contain
		// raw bytes as \x escape sequences. We must evaluate sequences of such
		// characters as UTF-8 and figure out if they're valid or invalid.
		// They can write "\xE2\x82\xAC" = "\u20AC" = "€", and also invalid 
		// bytes or byte sequences. An invalid byte like "\xFF" is recoded as an
		// invalid single surrogate like 0xDCFF. 
		//   This function is in charge of performing that translation. See also:
		// https://github.com/sunfishcode/design/pull/3#issuecomment-236777361
		// Note: this function is shared by LESv2 too, because, who cares, why not.
		static void DetectUtf8(StringBuilder sb)
		{
			int minus1 = sb[sb.Length - 1];
			Debug.Assert(minus1.IsInRange((char)128, (char)255));
			minus1 = sb[sb.Length - 1] = (char)(minus1 | 0xDC00);
			if (sb.Length > 1 && minus1.IsInRange(0xDC80, 0xDCBF)) {
				int minus2 = sb[sb.Length - 2];
				if (minus2.IsInRange(0xDCC0, 0xDCDF)) {
					// 2-byte UTF8 character detected; decode into UTF16
					int c = ((minus2 & 0x1F) << 6) | (minus1 & 0x3F);
					if (c > 0x7F) { // ignore overlong characters
						sb.Remove(sb.Length - 1, 1);
						sb[sb.Length - 1] = (char)c;
					}
				}
				else if (sb.Length > 2 && minus2.IsInRange(0xDC80, 0xDCBF)) {
					int minus3 = sb[sb.Length - 3];
					if (minus3.IsInRange(0xDCE0, 0xDCEF)) {
						// 3-byte UTF8 character detected; decode into UTF16 unless
						// the character is in the low surrogate range 0xDC00..0xDFFF.
						// This avoids collisions with the 0xDCxx space reserved for 
						// encodings of arbitrary bytes, and and also avoids 
						// translating UTF-8 encodings of UTF-16 surrogate pairs, 
						// which wouldn't round trip, e.g. \xED\xA0\xBD\xED\xB2\xA9
						// !=> \uD83D\uDCA9 (UTF16) => \u1F4A9 => \xF0\x9F\x92\xA9 (UTF8).
						int c = ((minus3 & 0xF) << 12) | ((minus2 & 0x3F) << 6) | (minus1 & 0x3F);
						if (c > 0x7FF && !c.IsInRange(0xDC00, 0xDFFF)) { // ignore overlong characters
							sb.Remove(sb.Length - 2, 2);
							sb[sb.Length - 1] = (char)c;
						}
					}
					else if (sb.Length > 3 && minus3.IsInRange(0xDC80, 0xDCBF)) {
						int minus4 = sb[sb.Length - 4];
						if (minus4.IsInRange(0xDCF0, 0xDCF7)) {
							// 4-byte UTF8 character detected; decode into UTF16 surrogate pair
							int c = ((minus4 & 0x7) << 18) | ((minus3 & 0x3F) << 12) | ((minus2 & 0x3F) << 6) | (minus1 & 0x3F);
							if (c > 0xFFFF) { // ignore overlong characters
								sb.Remove(sb.Length - 4, 4);
								sb.AppendCodePoint(c);
							}
						}
					}
				}
			}
		}

		// To prevent collisions between the single invalid UTF-8 byte 0xFF,
		// which is coded as 0xDCFF and the three-byte sequence represented
		// by \uDCFF, and also to allow round-tripping of UTF8 encodings of 
		// UTF16 surrogates, this function's job is to treat "low" surrogates 
		// in range 0xDC00 to 0xDFFF as if they were three UTF-8 bytes 
		// recoded individually:
		//     \uDCFF => 0xED 0xB3 0xBF => 0xDCED 0xDCB3 0xDCBF
		// by avoiding collisions, the UTF-16 output from this lexer can be 
		// used to reconstruct the byte stream it represents in all cases.
		// If the final LESv3 spec disallows individual surrogate characters
		// then we can just print an error instead of doing this trick.
		static void RecodeSurrogate(StringBuilder sb)
		{
			int c = sb[sb.Length - 1];
			Debug.Assert(c.IsInRange(0xDC00, 0xDFFF));
			int b1 = 0xE0 | (c >> 12);
			int b2 = 0x80 | ((c >> 6) & 0x3F);
			int b3 = 0x80 | (c & 0x3F);
			sb[sb.Length - 1] = (char)(b1 | 0xDC00);
			sb.Append((char)(b2 | 0xDC00));
			sb.Append((char)(b3 | 0xDC00));
		}

		#endregion

		#region Identifier & Symbol parsing (includes @true, @false, @null, named floats) (including public ParseIdentifier())

		internal static Dictionary<UString, object> NamedLiterals = new Dictionary<UString, object>()
		{
			{ "true", true },
			{ "false", false },
			{ "null", null },
			{ "void", new @void() },
			// LESv2 names
			{ "nan_f", float.NaN },
			{ "nan_d", double.NaN },
			{ "inf_f", float.PositiveInfinity },
			{ "inf_d", double.PositiveInfinity },
			{ "-inf_f", float.NegativeInfinity },
			{ "-inf_d", double.NegativeInfinity },
			// New names in LESv3 
			{ "nan.f", float.NaN },
			{ "nan.d", double.NaN },
			{ "inf.f", float.PositiveInfinity },
			{ "inf.d", double.PositiveInfinity },
			{ "-inf.f", float.NegativeInfinity },
			{ "-inf.d", double.NegativeInfinity }
		};

		protected object ParseIdValue(bool isFancy)
		{
			if (SkipValueParsing)
				return _value = GSymbol.Empty;
			UString id;
			if (isFancy) {
				// includes @etc-etc and @`backquoted`
				UString original = CharSource.Slice(_startPosition, InputPosition - _startPosition);
				bool checkForNamedLiteral;
				id = ParseIdentifier(ref original, Error, out checkForNamedLiteral);
				Debug.Assert(original.IsEmpty);
				if (checkForNamedLiteral) {
					object namedValue;
					if (NamedLiterals.TryGetValue(id, out namedValue)) {
						_type = TT.Literal;
						return _value = namedValue;
					}
				}
			} else // normal identifier
				id = Text();

			return _value = IdToSymbol(id);
		}

		protected object ParseSymbolValue(bool lesv3 = false)
		{
			if (SkipValueParsing)
			{
				return _value = GSymbol.Empty;
			}
			Debug.Assert(CharSource[_startPosition] == '@' && CharSource[_startPosition + 1] == '@');
			UString original = CharSource.Slice(_startPosition + 2, InputPosition - _startPosition - 2);
			if (_parseNeeded) {
				string text = UnescapeQuotedString(ref original, Error);
				Debug.Assert(original.IsEmpty);
				return _value = IdToSymbol(text);
			} else if (original[0, '\0'] == '`')
				return _value = IdToSymbol(original.Substring(1, original.Length - 2));
			else {
				if (lesv3 && NamedLiterals.TryGetValue(original, out _value))
					return _value;
				return _value = IdToSymbol(original);
			}
		}

		protected Dictionary<UString, Symbol> _idCache = new Dictionary<UString,Symbol>();
		protected Symbol IdToSymbol(UString ustr)
		{
			Symbol sym;
			if (!_idCache.TryGetValue(ustr, out sym)) {
				string str = ustr.ToString();
				_idCache[str] = sym = (Symbol) str;
			}
			return sym;
		}

		/// <summary>Parses an LES-style identifier such as <c>foo</c>, <c>@foo</c>, 
		/// <c>@`foo`</c> or <c>@--punctuation--</c>.
		/// </summary>
		/// <param name="source">Text to parse. On return, the range has been 
		/// decreased by the length of the token; this method also stops if this
		/// range becomes empty.</param>
		/// <param name="onError">A method to call on error</param>
		/// <param name="checkForNamedLiteral">This is set to true when the input 
		/// starts with @ but doesn't use backquotes, which could indicate that 
		/// it is an LES named literal such as @false or @null.</param>
		/// <returns>The parsed version of the identifier.</returns>
		public static string ParseIdentifier(ref UString source, Action<int, string> onError, out bool checkForNamedLiteral)
		{
			checkForNamedLiteral = false;
			StringBuilder parsed = TempSB();

			UString start = source;
			bool fail;
			int c = source.PopFront(out fail);
			if (c == '@') {
				// expecting: (BQString | Star(Set("[0-9a-zA-Z_'#~!%^&*-+=|<>/?:.@$]") | IdExtLetter))
				c = source.PopFront(out fail);
				if (c == '`') {
					UnescapeString(ref source, (char)c, false, onError, parsed);
				} else {
					while (SpecialIdSet.Contains(c) || c >= 128 && char.IsLetter((char)c)) {
						parsed.Append((char)c);
						c = source.PopFront(out fail);
					}
					checkForNamedLiteral = true;
				}
			} else if (IsIdStartChar(c)) {
				parsed.Append(c);
				for (;;) {
					c = source.PopFront(out fail);
					if (!IsIdContChar(c))
						break;
					parsed.Append((char)c);
				}
			}
			return parsed.ToString();
		}

		#endregion

		#region Number parsing

		protected static Symbol _sub = GSymbol.Get("-");
		protected static Symbol _U = GSymbol.Get("U");
		protected static Symbol _L = GSymbol.Get("L");
		protected static Symbol _UL = GSymbol.Get("UL");
<<<<<<< HEAD
		protected static Symbol _F = GSymbol.Get("F");
		protected static Symbol _D = GSymbol.Get("D");
		protected static Symbol _M = GSymbol.Get("M");
=======
		protected static Symbol _Z = GSymbol.Get("Z");
>>>>>>> 966a457d

		protected object ParseNumberValue(int numberEndPosition)
		{
			if (SkipValueParsing)
			{
				return _value = CG.Cache(0);
			}
			// Optimize the most common case: a one-digit integer
			if (InputPosition == _startPosition + 1) {
				Debug.Assert(char.IsDigit(CharSource[_startPosition]));
				return _value = CG.Cache((int)(CharSource[_startPosition] - '0'));
			}

			int start = _startPosition;
			if (_isNegative)
				start++;
			if (_numberBase != 10)
				start += 2;

			UString digits = CharSource.Slice(start, numberEndPosition - start);
			string error;
			if ((_value = ParseNumberCore(digits, _isNegative, _numberBase, _isFloat, _typeSuffix, out error)) == null)
				_value = 0;
			else if (_value == CodeSymbols.Sub) {
				InputPosition = _startPosition + 1;
				_type = TT.NormalOp;
			}
			if (error != null)
				Error(_startPosition, error);
			return _value;
		}

		/// <summary>Parses the digits of a literal (integer or floating-point),
		/// not including the radix prefix (0x, 0b) or type suffix (F, D, L, etc.)</summary>
		/// <param name="source">Digits of the number (not including radix prefix or type suffix)</param>
		/// <param name="isFloat">Whether the number is floating-point</param>
		/// <param name="numberBase">Radix. Must be 2 (binary), 10 (decimal) or 16 (hexadecimal).</param>
		/// <param name="typeSuffix">Type suffix: F, D, M, U, L, UL, or null.</param>
		/// <param name="error">Set to an error message in case of error.</param>
		/// <returns>Boxed value of the literal, null if total failure (result 
		/// is not null in case of overflow), or <see cref="CodeSymbols.Sub"/> (-)
		/// if isNegative is true but the type suffix is unsigned or the number 
		/// is larger than long.MaxValue.</returns>
		public static object ParseNumberCore(UString source, bool isNegative, int numberBase, bool isFloat, Symbol typeSuffix, out string error)
		{
			error = null;
			if (!isFloat) {
				return ParseIntegerValue(source, isNegative, numberBase, typeSuffix, ref error);
			} else {
				if (numberBase == 10)
					return ParseNormalFloat(source, isNegative, typeSuffix, ref error);
				else
					return ParseSpecialFloatValue(source, isNegative, numberBase, typeSuffix, ref error);
			}
		}

		static object ParseBigIntegerValue(UString source, bool isNegative, int numberBase, ref string error)
		{
			BigInteger bigIntResult;
			bool overflow = !ParseHelpers.TryParseUInt(ref source, out bigIntResult, numberBase, ParseNumberFlag.SkipUnderscores);
			if (!source.IsEmpty) {
				// I'm not sure if this can ever happen
				error = Localize.Localized("Syntax error in integer literal");
			}

			// Overflow means that an out-of-memory exception has occurred.
			// This should be a rare sight indeed, though it's not impossible.
			if (overflow)
				error = Localize.Localized("Overflow in big integer literal (could not parse beyond {0}).", bigIntResult);

			// Optionally negate the result.
			if (isNegative)
				bigIntResult = -bigIntResult;

			return bigIntResult;
		}

		static object ParseIntegerValue(UString source, bool isNegative, int numberBase, Symbol typeSuffix, ref string error)
		{
			if (source.IsEmpty) {
				error = Localize.Localized("Syntax error in integer literal");
				return CG.Cache(0);
			}

			bool overflow;
			if (typeSuffix == _Z) {
				// Fast path for BigInteger values.
				return ParseBigIntegerValue(source, isNegative, numberBase, ref error);
			}

			// Create a copy of the input, in case we need to re-parse it as
			// a BigInteger.
			var srcCopy = source;

			// Parse the integer
			ulong unsigned;
			overflow = !ParseHelpers.TryParseUInt(ref source, out unsigned, numberBase, ParseNumberFlag.SkipUnderscores);
			if (!source.IsEmpty) {
				// I'm not sure if this can ever happen
				error = Localize.Localized("Syntax error in integer literal");
			}

			// If no suffix, automatically choose int, uint, long, ulong or BigInteger.
			if (typeSuffix == null) {
				if (overflow) {
					// If we tried to parse a plain integer literal (no suffix)
					// as a ulong, but failed due to overflow, then we'll parse
					// it as a BigInteger instead.
					return ParseBigIntegerValue(srcCopy, isNegative, numberBase, ref error);
				}
				else if (isNegative && -(long)unsigned > 0) {
					// We parsed a literal whose absolute value fits in a ulong,
					// but which cannot be represented as a long. Return a
					// BigInteger literal instead.
					return -new BigInteger(unsigned);
				}
				else if (unsigned > long.MaxValue)
					typeSuffix = _UL;
				else if (unsigned > uint.MaxValue)
					typeSuffix = _L;
				else if (unsigned > int.MaxValue)
	 				typeSuffix = isNegative ? _L : _U;
			}

			if (isNegative && (typeSuffix == _U || typeSuffix == _UL)) {
				// Oops, an unsigned number can't be negative, so treat 
				// '-' as a separate token and let the number be reparsed.
				return CodeSymbols.Sub;
			}

			// Create boxed integer of the appropriate type 
			object value;
			if (typeSuffix == _UL) {
				value = unsigned;
				typeSuffix = null;
			} else if (typeSuffix == _U) {
				overflow = overflow || (uint)unsigned != unsigned;
				value = (uint)unsigned;
				typeSuffix = null;
			} else if (typeSuffix == _L) {
				if (isNegative) {
					overflow = overflow || -(long)unsigned > 0;
					value = -(long)unsigned;
				} else {
					overflow = overflow || (long)unsigned < 0;
					value = (long)unsigned;
				}
				typeSuffix = null;
			} else {
				value = isNegative ? -(int)unsigned : (int)unsigned;
			}

			if (overflow)
				error = Localize.Localized("Overflow in integer literal (the number is 0x{0:X} after binary truncation).", value);
			if (typeSuffix == null)
				return value;
			else
				return new CustomLiteral(value, typeSuffix);
		}

		static object ParseNormalFloat(UString source, bool isNegative, Symbol typeSuffix, ref string error)
		{
			string token = (string)source;
			token = token.Replace("_", "");
			if (typeSuffix == _F) {
				float f;
				if (float.TryParse(token, NumberStyles.Float, CultureInfo.InvariantCulture, out f))
					return isNegative ? -f : f;
			} else if (typeSuffix == _M) {
				decimal m;
				if (decimal.TryParse(token, NumberStyles.Float, CultureInfo.InvariantCulture, out m))
					return isNegative ? -m : m;
			} else {
				double d;
				if (double.TryParse(token, NumberStyles.Float, CultureInfo.InvariantCulture, out d)) {
					if (isNegative)
						d = -d;
					if (typeSuffix == null || typeSuffix == _D)
						return d;
					else
						return new CustomLiteral(d, typeSuffix);
				}
			}
			error = Localize.Localized("Syntax error in float literal");
			return null;
		}

		private static object ParseSpecialFloatValue(UString source, bool isNegative, int radix, Symbol typeSuffix, ref string error)
		{
			if (typeSuffix == _F)
			{
				float result = ParseHelpers.TryParseFloat(ref source, radix, ParseNumberFlag.SkipUnderscores);
				if (float.IsNaN(result))
					error = Localize.Localized("Syntax error in '{0}' literal", "float");
				else if (float.IsInfinity(result))
					error = Localize.Localized("Overflow in '{0}' literal", "float");
				if (isNegative)
					result = -result;
				return result;
			}
			else
			{
				string type = "double";
				if (typeSuffix == _M) {
					error = "Support for hex and binary literals of type decimal is not implemented. Converting from double instead.";
					type = "decimal";
				}

				double result = ParseHelpers.TryParseDouble(ref source, radix, ParseNumberFlag.SkipUnderscores);
				if (double.IsNaN(result))
					error = Localize.Localized("Syntax error in '{0}' literal", type);
				else if (double.IsInfinity(result))
					error = Localize.Localized("Overflow in '{0}' literal", type);
				if (isNegative)
					result = -result;
				if (typeSuffix == _M)
					return (decimal)result;
				if (typeSuffix == null || typeSuffix == _D)
					return result;
				else
					return new CustomLiteral(result, typeSuffix);
			}
		}

		#endregion

		#region Operator parsing

		protected object ParseNormalOp()
		{
			_parseNeeded = false;
			return ParseOp();
		}

		static Symbol _Backslash = GSymbol.Get(@"\");

		protected Dictionary<UString, Pair<Symbol, TokenType>> _opCache = new Dictionary<UString, Pair<Symbol, TokenType>>();
		protected Symbol ParseOp()
		{
			UString opText = Text();

			Pair<Symbol, TokenType> sym;
			if (!_opCache.TryGetValue(opText, out sym)) {
				string opStr = opText.ToString();
				_opCache[opText] = sym = GetOpNameAndType(opStr);
			}
			_value = sym.A;
			_type = sym.B;
			return sym.A;
		}

		private Pair<Symbol, TokenType> GetOpNameAndType(string op)
		{
			Debug.Assert(op.Length > 0);
			TT tt;
			Symbol name;

			if (op == "!")
				return Pair.Create(CodeSymbols.Not, TT.Not);

			// Get first and last of the operator's initial punctuation
			int length = op.Length;
			char first = op[0], last = op[length - 1];
			if (first == '\'') {
				Debug.Assert(length > 1);
				length--;
				first = op[1];
				name = (Symbol)op;
			} else {
				name = (Symbol)("'" + op);
				if (name == CodeSymbols.Dot)
					return Pair.Create(name, TT.Dot);
			}
			
			if (length >= 2 && ((first == '+' && last == '+') || (first == '-' && last == '-')))
				tt = TT.PreOrSufOp;
			else if (first == '$')
				tt = TT.PrefixOp;
			else if (first == '.' && (length == 1 || last != '.'))
				tt = TT.Dot;
			else if (last == '=' && (length == 1 || (first != '=' && first != '!' && !(length == 2 && (first == '<' || first == '>')))))
				tt = TT.Assignment;
			else
				tt = TT.NormalOp;

			return Pair.Create(name, tt);
		}

		#endregion

		[ThreadStatic]
		static StringBuilder _tempsb;
		static StringBuilder TempSB()
		{
			var sb = _tempsb;
			if (sb == null)
				_tempsb = sb = new StringBuilder();
			sb.Length = 0; // sb.Clear() only exists in .NET 4
			return sb;
		}

		static readonly HashSet<int> SpecialIdSet = NewSetOfRanges('0', '9', 'a', 'z', 'A', 'Z', '_', '_', '\'', '\'', '#', '#', 
			'~', '~', '!', '!', '%','%', '^','^', '&','&', '*','*', '-','-', '+','+', '=','=', '|','|', '<','<', '>','>', '/','/', '?','?', ':',':', '.','.', '@','@', '$','$', '\\', '\\');
		static readonly HashSet<int> IdContSet = NewSetOfRanges('0', '9', 'a', 'z', 'A', 'Z', '_', '_', '\'', '\'');
		static readonly HashSet<int> OpContSet = NewSetOfRanges(
			'~', '~', '!', '!', '%','%', '^','^', '&','&', '*','*', '-','-', '+','+', '=','=', '|','|', '<','<', '>','>', '/','/', '?','?', ':',':', '.','.', '@','@', '$','$');

		public static bool IsIdStartChar(uchar c) { return c >= 'a' && c <= 'z' || c >= 'A' && c <= 'Z' || c == '_' || c == '#' || c >= 0x80 && char.IsLetter((char)c); }
		public static bool IsIdContChar(uchar c) { return IsIdStartChar(c) || c >= '0' && c <= '9' || c == '\''; }
		public static bool IsOpContChar(char c) { return OpContSet.Contains(c); }
		public static bool IsSpecialIdChar(char c) { return SpecialIdSet.Contains(c); }

		#endregion // Value parsers
	}
}<|MERGE_RESOLUTION|>--- conflicted
+++ resolved
@@ -493,13 +493,10 @@
 		protected static Symbol _U = GSymbol.Get("U");
 		protected static Symbol _L = GSymbol.Get("L");
 		protected static Symbol _UL = GSymbol.Get("UL");
-<<<<<<< HEAD
+		protected static Symbol _Z = GSymbol.Get("Z");
 		protected static Symbol _F = GSymbol.Get("F");
 		protected static Symbol _D = GSymbol.Get("D");
 		protected static Symbol _M = GSymbol.Get("M");
-=======
-		protected static Symbol _Z = GSymbol.Get("Z");
->>>>>>> 966a457d
 
 		protected object ParseNumberValue(int numberEndPosition)
 		{
