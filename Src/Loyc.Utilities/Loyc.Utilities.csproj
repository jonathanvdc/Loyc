--- conflicted
+++ resolved
@@ -1,4 +1,3 @@
-<<<<<<< HEAD
 ﻿<?xml version="1.0" encoding="utf-8"?>
 <Project DefaultTargets="Build" xmlns="http://schemas.microsoft.com/developer/msbuild/2003" ToolsVersion="4.0">
   <PropertyGroup>
@@ -157,6 +156,7 @@
     <Compile Include="Latin1DecoderFallback.cs" />
     <Compile Include="Math\PointExt.cs" />
     <Compile Include="Output.cs" />
+    <Compile Include="SimpleTimer.cs" />
     <Compile Include="Statistic.cs" />
     <Compile Include="StreamCharSource.cs" />
     <Compile Include="TagsInWList.cs" />
@@ -240,248 +240,4 @@
   <Target Name="AfterBuild">
   </Target>
   -->
-=======
-﻿<?xml version="1.0" encoding="utf-8"?>
-<Project DefaultTargets="Build" xmlns="http://schemas.microsoft.com/developer/msbuild/2003" ToolsVersion="4.0">
-  <PropertyGroup>
-    <Configuration Condition=" '$(Configuration)' == '' ">Debug</Configuration>
-    <Platform Condition=" '$(Platform)' == '' ">AnyCPU</Platform>
-    <ProductVersion>9.0.30729</ProductVersion>
-    <SchemaVersion>2.0</SchemaVersion>
-    <ProjectGuid>{94BC16E0-2F14-4747-82F8-CFA22AD558CA}</ProjectGuid>
-    <OutputType>Library</OutputType>
-    <AppDesignerFolder>Properties</AppDesignerFolder>
-    <RootNamespace>Loyc.Utilities</RootNamespace>
-    <AssemblyName>Loyc.Utilities</AssemblyName>
-    <FileUpgradeFlags>
-    </FileUpgradeFlags>
-    <UpgradeBackupLocation>
-    </UpgradeBackupLocation>
-    <OldToolsVersion>2.0</OldToolsVersion>
-    <TargetFrameworkVersion>v4.0</TargetFrameworkVersion>
-    <PublishUrl>publish\</PublishUrl>
-    <Install>true</Install>
-    <InstallFrom>Disk</InstallFrom>
-    <UpdateEnabled>false</UpdateEnabled>
-    <UpdateMode>Foreground</UpdateMode>
-    <UpdateInterval>7</UpdateInterval>
-    <UpdateIntervalUnits>Days</UpdateIntervalUnits>
-    <UpdatePeriodically>false</UpdatePeriodically>
-    <UpdateRequired>false</UpdateRequired>
-    <MapFileExtensions>true</MapFileExtensions>
-    <ApplicationRevision>0</ApplicationRevision>
-    <ApplicationVersion>1.0.0.%2a</ApplicationVersion>
-    <IsWebBootstrapper>false</IsWebBootstrapper>
-    <UseApplicationTrust>false</UseApplicationTrust>
-    <BootstrapperEnabled>true</BootstrapperEnabled>
-    <TargetFrameworkSubset>
-    </TargetFrameworkSubset>
-    <TargetFrameworkProfile>Client</TargetFrameworkProfile>
-  </PropertyGroup>
-  <PropertyGroup Condition=" '$(Configuration)|$(Platform)' == 'Debug|AnyCPU' ">
-    <DebugSymbols>true</DebugSymbols>
-    <DebugType>full</DebugType>
-    <Optimize>false</Optimize>
-    <OutputPath>..\..\Bin\Utilities\Debug.NET4\</OutputPath>
-    <DefineConstants>TRACE;DEBUG;Loyc,DotNet4,CSharp4</DefineConstants>
-    <ErrorReport>prompt</ErrorReport>
-    <WarningLevel>4</WarningLevel>
-    <DocumentationFile>
-    </DocumentationFile>
-    <NoWarn>1591, 1573</NoWarn>
-    <AllowUnsafeBlocks>false</AllowUnsafeBlocks>
-  </PropertyGroup>
-  <PropertyGroup Condition=" '$(Configuration)|$(Platform)' == 'Release|AnyCPU' ">
-    <DebugType>pdbonly</DebugType>
-    <Optimize>true</Optimize>
-    <OutputPath>..\..\Bin\Utilities\Release.NET4\</OutputPath>
-    <DefineConstants>TRACE;Loyc,DotNet4,CSharp4</DefineConstants>
-    <ErrorReport>prompt</ErrorReport>
-    <WarningLevel>4</WarningLevel>
-    <DocumentationFile>..\..\Bin\Utilities\Release.NET4\Loyc.Utilities.XML</DocumentationFile>
-    <NoWarn>1591, 1573</NoWarn>
-    <AllowUnsafeBlocks>false</AllowUnsafeBlocks>
-  </PropertyGroup>
-  <PropertyGroup>
-    <SignAssembly>true</SignAssembly>
-  </PropertyGroup>
-  <PropertyGroup>
-    <AssemblyOriginatorKeyFile>OpenSourceKey.snk</AssemblyOriginatorKeyFile>
-  </PropertyGroup>
-  <PropertyGroup Condition="'$(Configuration)|$(Platform)' == 'Debug.Net35|AnyCPU'">
-    <TargetFrameworkVersion>v3.5</TargetFrameworkVersion>
-    <DebugSymbols>true</DebugSymbols>
-    <OutputPath>..\..\Bin\Utilities\Debug.NET3\</OutputPath>
-    <DefineConstants>TRACE;DEBUG;Loyc,DotNet3,CSharp4</DefineConstants>
-    <NoWarn>1591, 1573</NoWarn>
-    <DebugType>full</DebugType>
-    <PlatformTarget>AnyCPU</PlatformTarget>
-    <CodeAnalysisLogFile>..\..\Bin\Utilities\Debug\Loyc.Utilities.dll.CodeAnalysisLog.xml</CodeAnalysisLogFile>
-    <CodeAnalysisUseTypeNameInSuppression>true</CodeAnalysisUseTypeNameInSuppression>
-    <CodeAnalysisModuleSuppressionsFile>GlobalSuppressions.cs</CodeAnalysisModuleSuppressionsFile>
-    <ErrorReport>prompt</ErrorReport>
-    <CodeAnalysisRuleSet>MinimumRecommendedRules.ruleset</CodeAnalysisRuleSet>
-    <CodeAnalysisRuleSetDirectories>;C:\Program Files (x86)\Microsoft Visual Studio 10.0\Team Tools\Static Analysis Tools\\Rule Sets</CodeAnalysisRuleSetDirectories>
-    <CodeAnalysisIgnoreBuiltInRuleSets>false</CodeAnalysisIgnoreBuiltInRuleSets>
-    <CodeAnalysisRuleDirectories>;C:\Program Files (x86)\Microsoft Visual Studio 10.0\Team Tools\Static Analysis Tools\FxCop\\Rules</CodeAnalysisRuleDirectories>
-    <CodeAnalysisIgnoreBuiltInRules>false</CodeAnalysisIgnoreBuiltInRules>
-    <CodeAnalysisFailOnMissingRules>false</CodeAnalysisFailOnMissingRules>
-  </PropertyGroup>
-  <PropertyGroup Condition="'$(Configuration)|$(Platform)' == 'Release.Net35|AnyCPU'">
-    <TargetFrameworkVersion>v3.5</TargetFrameworkVersion>
-    <OutputPath>..\..\Bin\Utilities\Release.NET3\</OutputPath>
-    <DefineConstants>TRACE;Loyc,DotNet3,CSharp4</DefineConstants>
-    <DocumentationFile>..\..\Bin\Utilities\Release.NET3\Loyc.Utilities.XML</DocumentationFile>
-    <Optimize>true</Optimize>
-    <NoWarn>1591, 1573</NoWarn>
-    <DebugType>pdbonly</DebugType>
-    <PlatformTarget>AnyCPU</PlatformTarget>
-    <CodeAnalysisLogFile>..\..\Bin\Utilities\Release\Loyc.Utilities.dll.CodeAnalysisLog.xml</CodeAnalysisLogFile>
-    <CodeAnalysisUseTypeNameInSuppression>true</CodeAnalysisUseTypeNameInSuppression>
-    <CodeAnalysisModuleSuppressionsFile>GlobalSuppressions.cs</CodeAnalysisModuleSuppressionsFile>
-    <ErrorReport>prompt</ErrorReport>
-    <CodeAnalysisRuleSet>MinimumRecommendedRules.ruleset</CodeAnalysisRuleSet>
-    <CodeAnalysisRuleSetDirectories>;C:\Program Files (x86)\Microsoft Visual Studio 10.0\Team Tools\Static Analysis Tools\\Rule Sets</CodeAnalysisRuleSetDirectories>
-    <CodeAnalysisRuleDirectories>;C:\Program Files (x86)\Microsoft Visual Studio 10.0\Team Tools\Static Analysis Tools\FxCop\\Rules</CodeAnalysisRuleDirectories>
-  </PropertyGroup>
-  <ItemGroup>
-    <Reference Include="System" />
-    <Reference Include="System.Core">
-      <RequiredTargetFramework>3.5</RequiredTargetFramework>
-    </Reference>
-    <Reference Include="System.Data" />
-    <Reference Include="System.Data.DataSetExtensions">
-      <RequiredTargetFramework>3.5</RequiredTargetFramework>
-    </Reference>
-    <Reference Include="System.Drawing" />
-    <Reference Include="System.Windows.Forms" />
-    <Reference Include="System.Xml" />
-    <Reference Include="System.Xml.Linq">
-      <RequiredTargetFramework>3.5</RequiredTargetFramework>
-    </Reference>
-    <Reference Include="WindowsBase" />
-  </ItemGroup>
-  <ItemGroup Condition="'$(TargetFrameworkVersion)'=='v3.5'">
-    <Reference Include="Theraot.Core.NET35">
-      <HintPath>..\..\Lib\Theraot.Core.NET35.dll</HintPath>
-    </Reference>
-  </ItemGroup>
-  <ItemGroup>
-    <Compile Include="Downcasters.cs" />
-    <Compile Include="Geometry\BoundingBoxMathTT.cs">
-      <AutoGen>True</AutoGen>
-      <DesignTime>True</DesignTime>
-      <DependentUpon>BoundingBoxMathTT.tt</DependentUpon>
-    </Compile>
-    <Compile Include="Geometry\LineMath.cs" />
-    <Compile Include="Geometry\LineMathTests.cs" />
-    <Compile Include="Geometry\LineMathTT.cs">
-      <AutoGen>True</AutoGen>
-      <DesignTime>True</DesignTime>
-      <DependentUpon>LineMathTT.tt</DependentUpon>
-    </Compile>
-    <Compile Include="Geometry\PointMath.cs" />
-    <Compile Include="Geometry\PointMathTests.cs" />
-    <Compile Include="Geometry\PointMathTT.cs">
-      <AutoGen>True</AutoGen>
-      <DesignTime>True</DesignTime>
-      <DependentUpon>PointMathTT.tt</DependentUpon>
-    </Compile>
-    <Compile Include="Geometry\PolygonMathTT.cs">
-      <AutoGen>True</AutoGen>
-      <DesignTime>True</DesignTime>
-      <DependentUpon>PolygonMathTT.tt</DependentUpon>
-    </Compile>
-    <Compile Include="Handle.cs" />
-    <Compile Include="IntSetTests.cs">
-      <SubType>Code</SubType>
-    </Compile>
-    <Compile Include="Latin1DecoderFallback.cs" />
-    <Compile Include="Math\PointExt.cs" />
-    <Compile Include="Output.cs" />
-    <Compile Include="SimpleTimer.cs" />
-    <Compile Include="Statistic.cs" />
-    <Compile Include="StreamCharSource.cs" />
-    <Compile Include="TagsInWList.cs" />
-    <Compile Include="UG.cs" />
-    <Compile Include="Upcasters.cs" />
-    <Compile Include="Properties\AssemblyInfo.cs" />
-  </ItemGroup>
-  <ItemGroup>
-    <BootstrapperPackage Include="Microsoft.Net.Client.3.5">
-      <Visible>False</Visible>
-      <ProductName>.NET Framework Client Profile</ProductName>
-      <Install>false</Install>
-    </BootstrapperPackage>
-    <BootstrapperPackage Include="Microsoft.Net.Framework.2.0">
-      <Visible>False</Visible>
-      <ProductName>.NET Framework 2.0 %28x86%29</ProductName>
-      <Install>false</Install>
-    </BootstrapperPackage>
-    <BootstrapperPackage Include="Microsoft.Net.Framework.3.0">
-      <Visible>False</Visible>
-      <ProductName>.NET Framework 3.0 %28x86%29</ProductName>
-      <Install>false</Install>
-    </BootstrapperPackage>
-    <BootstrapperPackage Include="Microsoft.Net.Framework.3.5">
-      <Visible>False</Visible>
-      <ProductName>.NET Framework 3.5</ProductName>
-      <Install>false</Install>
-    </BootstrapperPackage>
-    <BootstrapperPackage Include="Microsoft.Net.Framework.3.5.SP1">
-      <Visible>False</Visible>
-      <ProductName>.NET Framework 3.5 SP1</ProductName>
-      <Install>true</Install>
-    </BootstrapperPackage>
-    <BootstrapperPackage Include="Microsoft.Windows.Installer.3.1">
-      <Visible>False</Visible>
-      <ProductName>Windows Installer 3.1</ProductName>
-      <Install>true</Install>
-    </BootstrapperPackage>
-  </ItemGroup>
-  <ItemGroup>
-    <None Include="Geometry\BoundingBoxMathTT.tt">
-      <Generator>TextTemplatingFileGenerator</Generator>
-      <LastGenOutput>BoundingBoxMathTT.cs</LastGenOutput>
-    </None>
-    <None Include="Geometry\LineMathTT.tt">
-      <Generator>TextTemplatingFileGenerator</Generator>
-      <LastGenOutput>LineMathTT.cs</LastGenOutput>
-    </None>
-    <None Include="Geometry\PointMathTT.tt">
-      <Generator>TextTemplatingFileGenerator</Generator>
-      <LastGenOutput>PointMathTT.cs</LastGenOutput>
-    </None>
-    <None Include="Geometry\PolygonMathTT.tt">
-      <Generator>TextTemplatingFileGenerator</Generator>
-      <LastGenOutput>PolygonMathTT.cs</LastGenOutput>
-    </None>
-    <None Include="OpenSourceKey.snk" />
-  </ItemGroup>
-  <ItemGroup>
-    <Service Include="{508349B6-6B84-4DF5-91F0-309BEEBAD82D}" />
-  </ItemGroup>
-  <ItemGroup>
-    <ProjectReference Include="..\Loyc.Collections\Loyc.Collections.csproj">
-      <Project>{7aeeae63-a63b-4b28-8db8-0b06b00d1e6a}</Project>
-      <Name>Loyc.Collections.NET4</Name>
-    </ProjectReference>
-    <ProjectReference Include="..\Loyc.Essentials\Loyc.Essentials.csproj">
-      <Project>{df642fb7-25eb-424d-8e92-6c046f42d4a9}</Project>
-      <Name>Loyc.Essentials.NET4</Name>
-    </ProjectReference>
-    <ProjectReference Include="..\Loyc.Syntax\Loyc.Syntax.csproj">
-      <Project>{55ef5fd4-a4eb-46d2-92ca-b3fa317f4c38}</Project>
-      <Name>Loyc.Syntax.NET4</Name>
-    </ProjectReference>
-  </ItemGroup>
-  <Import Project="$(MSBuildBinPath)\Microsoft.CSharp.targets" />
-  <!-- To modify your build process, add your task inside one of the targets below and uncomment it. 
-       Other similar extension points exist, see Microsoft.Common.targets.
-  <Target Name="BeforeBuild">
-  </Target>
-  <Target Name="AfterBuild">
-  </Target>
-  -->
->>>>>>> 73fc948d
 </Project>