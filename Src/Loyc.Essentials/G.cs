using System;
using System.Collections.Generic;
using System.Text;
using System.IO;
using System.Text.RegularExpressions;
using System.Collections;
using System.Diagnostics;
using System.Linq;
using Loyc.MiniTest;
using Loyc.Math;
using Loyc.Threading;
using Loyc.Collections;

namespace Loyc
{
	public delegate string WriterDelegate(string format, params object[] args);

	/// <summary>Contains global functions that don't really belong in any class.</summary>
	public static class G
	{
		public static void Swap<T>(ref T a, ref T b)
		{
			T tmp = a;
			a = b;
			b = tmp;
		}
		public static int BinarySearch<T>(IList<T> list, T value, Comparison<T> pred)
		{
			int lo = 0, hi = list.Count, i;
			while(lo < hi) 
			{
				i = (lo+hi)/2;
				int cmp = pred(list[i], value);
				if (cmp < 0)
					lo = i+1;
				else if (cmp > 0)
					hi = i;
				else
					return i;
			}
			return ~lo;
		}
		public static int BinarySearch<T>(IList<T> list, T value) where T : IComparable<T>
		{
			return BinarySearch<T>(list, value, ToComparison<T>());
		}
		public static int BinarySearch<T>(IList<T> list, T value, IComparer<T> pred)
		{
			return BinarySearch<T>(list, value, ToComparison(pred));
		}
		public static Comparison<T> ToComparison<T>(IComparer<T> pred)
		{
			return delegate(T a, T b) { return pred.Compare(a, b); };
		}
		public static Comparison<T> ToComparison<T>() where T : IComparable<T>
		{
			return delegate(T a, T b) { return a.CompareTo(b); };
		}
		public static List<string> SplitCommandLineArguments(string listString)
		{
			List<string> list = new List<string>();
			string regex = "(?=[^\\s\n])" // Match at least one non-whitespace character
			             + "[^\\s\n\"]*"  // Optional unquoted text
						   // (Optional quoted text, then optional unquoted text)*
			             + "(\"[^\"\n]*(\"[^\\s\n\"]*)?)*";

			Match m = Regex.Match(listString, regex, RegexOptions.IgnorePatternWhitespace);
			for (; m.Success; m = m.NextMatch()) {
				string s = m.ToString();
				if (s.StartsWith("\"") && s.EndsWith("\""))
					s = s.Substring(1, s.Length - 2);
				list.Add(s);
			}
			return list;
		}


		public static Pair<T1, T2> Pair<T1, T2>(T1 a, T2 b) { return new Pair<T1, T2>(a, b); }
		public static Triplet<T1, T2, T3> Triplet<T1, T2, T3>(T1 a, T2 b, T3 c) { return new Triplet<T1, T2, T3>(a, b, c); }

		/// <summary>Same as Debug.Assert except that the argument is evaluated 
		/// even in a Release build.</summary>
		public static bool Verify(bool condition)
		{
			Debug.Assert(condition);
			return condition;
		}
		public static void RequireArg(bool condition)
		{
			if (!condition)
				throw new ArgumentException();
		}
		public static void RequireArg(bool condition, string argName, object argValue)
		{
			if (!condition)
				throw new ArgumentException(Localize.From("Invalid argument ({0} = '{1}')", argName, argValue));
		}
		public static void Require(bool condition)
		{
			if (!condition)
				throw new Exception(Localize.From("A required condition was false"));
		}
		public static void Require(bool condition, string msg)
		{
			if (!condition)
				throw new Exception(Localize.From("Error: {0}", msg));
		}

		public static bool TryParseHex(UString s, out int value)
		{
			int count = TryParseHex(ref s, out value);
			return count > 0 && s.IsEmpty;
		}
		public static int TryParseHex(ref UString s, out int value)
		{
			value = 0;
			int len = 0;
			for(;; len++, s = s.Slice(1))
			{
				int digit = HexDigitValue(s[0, '\0']);
				if (digit == -1)
					return len;
				else
					value = value * 16 + digit;
			}
		}
		public static int HexDigitValue(char c)
		{
			if (c >= '0' && c <= '9')
				return c - '0';
			if (c >= 'A' && c <= 'F')
				return c - 'A' + 10;
			if (c >= 'a' && c <= 'f')
				return c - 'a' + 10;
			else
				return -1;
		}
		public static int Base36DigitValue(char c)
		{
			if (c >= '0' && c <= '9')
				return c - '0';
			if (c >= 'A' && c <= 'Z')
				return c - 'A' + 10;
			if (c >= 'a' && c <= 'z')
				return c - 'a' + 10;
			else
				return -1;
		}
		public static char HexDigitChar(int value)
		{
			Debug.Assert((uint)value < 16);
			if ((uint)value < 10)
				return (char)('0' + value);
			else
				return (char)('A' - 10 + value);
		}

<<<<<<< HEAD
		public static string EscapeCStyle(string s, EscapeC flags = EscapeC.Default)
		{
			return EscapeCStyle(s, flags, '\0');
		}
		public static string EscapeCStyle(string s, EscapeC flags, char quoteType)
=======
		public static string EscapeCStyle(UString s, EscapeC flags = EscapeC.Default, char quoteType = '\0')
>>>>>>> 73fc948d
		{
			StringBuilder s2 = new StringBuilder(s.Length+1);
			bool any = false;
			for (int i = 0; i < s.Length; i++) {
				char c = s[i];
				any |= EscapeCStyle(c, s2, flags, quoteType);
			}
			return any ? s2.ToString() : s;
		}

		public static bool EscapeCStyle(char c, StringBuilder @out, EscapeC flags = EscapeC.Default, char quoteType = '\0')
		{
			if (c > 255 && (flags & (EscapeC.Unicode | EscapeC.NonAscii)) != 0) {
				@out.AppendFormat((IFormatProvider)null, @"\u{0:x0000}", (int)c);
			} else if (c == '\"' && (flags & EscapeC.DoubleQuotes) != 0) {
				@out.Append("\\\"");
			} else if (c == '\'' && (flags & EscapeC.SingleQuotes) != 0) {
				@out.Append("\\'");
			} else if (c == quoteType) {
				@out.Append('\\');
				@out.Append(c);
			}
			else if (c < 32)
			{
				if (c == '\n')
					@out.Append(@"\n");
				else if (c == '\r')
					@out.Append(@"\r");
				else if (c == '\0')
					@out.Append(@"\0");
				else {
					if ((flags & EscapeC.ABFV) != 0)
					{
						if (c == '\a') { // 7 (alert)
							@out.Append(@"\a");
							return true;
						}
						if (c == '\b') { // 8 (backspace)
							@out.Append(@"\b");
							return true;
						}
						if (c == '\f') { // 12 (form feed)
							@out.Append(@"\f");
							return true; 
						}
						if (c == '\v') { // 11 (vertical tab)
							@out.Append(@"\v");
							return true;
						}
					}
					if ((flags & EscapeC.Control) != 0)
					{
						if (c == '\t')
							@out.Append(@"\t");
						else
							@out.AppendFormat(null, @"\x{0:X2}", (int)c);
					}
					else
						@out.Append(c);
				}
			}
			else if (c == '\\') {
				@out.Append(@"\\");
			} else if (c > 127 && (flags & EscapeC.NonAscii) != 0) {
				@out.AppendFormat(null, @"\x{0:X2}", (int)c);
			} else {
				@out.Append(c);
				return false;
			}
			return true;
		}
		/// <summary>Unescapes a string that uses C-style escape sequences, e.g. "\n\r" becomes @"\n\r".</summary>
		public static string UnescapeCStyle(string s)
		{
			return UnescapeCStyle(s, 0, s.Length, false);
		}

		/// <summary>Unescapes a string that uses C-style escape sequences, e.g. "\n\r" becomes @"\n\r".</summary>
		/// <param name="removeUnnecessaryBackslashes">Causes the backslash before 
		/// an unrecognized escape sequence to be removed, e.g. "\z" => "z".</param>
		public static string UnescapeCStyle(string s, int index, int length, bool removeUnnecessaryBackslashes)
		{
			StringBuilder s2 = new StringBuilder(length);
			for (int i = index; i < index + length; ) {
				int oldi = i;
				char c = UnescapeChar(s, ref i);
				if (removeUnnecessaryBackslashes && c == '\\' && i == oldi + 1)
					continue;
				s2.Append(c);
			}
			return s2.ToString();
		}

		public static char UnescapeChar(ref UString s)
		{
			int i = s.InternalStart, i0 = i;
			char c = UnescapeChar(s.InternalString, ref i);
			s = new UString(s.InternalString, i, s.Length - (i - i0));
			return c;
		}

		/// <summary>Unescapes a single character of a string, e.g. 
		/// <c>int = 3; UnescapeChar("foo\\n", ref i) == '\n'</c>. Returns the 
		/// character at 'index' if it is not a backslash, or if it is a 
		/// backslash but no escape sequence could be discerned.</summary>
		/// <exception cref="IndexOutOfRangeException">The index was invalid.</exception>
		public static char UnescapeChar(string s, ref int i)
		{
			char c = s[i++];
			if (c == '\\' && i < s.Length) {
				int code;
				UString slice;
				switch (s[i++]) {
				case 'u':
					slice = s.USlice(i, 4);
					if (G.TryParseHex(slice, out code)) {
						i += slice.Length;
						return (char)code;
					} else
						break;
				case 'x':
					slice = s.USlice(i, 4);
					if (G.TryParseHex(slice, out code)) {
						i += slice.Length;
						return (char)code;
					} else
						break;
				case '\\':
					return '\\';
				case '\"':
					return '\"';
				case '\'':
					return '\'';
				case '`':
					return '`';
				case 't':
					return '\t';
				case 'n':
					return '\n';
				case 'r':
					return '\r';
				case 'a':
					return '\a';
				case 'b':
					return '\b';
				case 'f':
					return '\f';
				case 'v':
					return '\v';
				case '0':
					return '\0';
				}
				i--;
			}
			return c;
		}

		/// <summary>Helper function for a using statement that temporarily 
		/// modifies a thread-local variable.</summary>
		/// <param name="variable">Variable to change</param>
		/// <param name="newValue">New value</param>
		/// <example>
		/// // Temporarily change the target of compiler error messages
		/// using (var _ = G.PushTLV(CompilerOutput.Writer, CustomWriter))
		/// {
		///		Warning.Write(SourcePos.Nowhere, "This message will go to a custom writer");
		/// }
		/// Warning.Write(SourcePos.Nowhere, "But this message will go to the original one");
		/// </example>
		public static PushedTLV<T> PushTLV<T>(ThreadLocalVariable<T> variable, T newValue)
		{
			return new PushedTLV<T>(variable, newValue);
		}


		/// <summary>Tries to parse a string to an integer. Unlike <see cref="Int32.TryParse(string, out int)"/>,
		/// this method allows parsing to start at any point in the string, it 
		/// allows non-numeric data after the number, and it can parse numbers that
		/// are not in base 10.</summary>
		/// <param name="radix">Number base, e.g. 10 for decimal and 2 for binary.</param>
		/// <param name="index">Location at which to start parsing</param>
		/// <param name="flags"><see cref="ParseFlag"/>s that affect parsing behavior.</param>
		/// <param name="skipSpaces">Whether to skip spaces before parsing. Only 
		/// the ' ' and '\t' characters are treated as spaces. No space is allowed 
		/// between '-' and the digits of a negative number, even with this flag.</param>
		/// <param name="stopBeforeOverflow">Changes overflow handling behavior
		/// so that the result does not overflow, and the digit(s) at the end of
		/// the string, that would have caused overflow, are ignored. In this case,
		/// the return value is still false.</param>
		/// <returns>True if a number was found starting at the specified index
		/// and it was successfully converted to a number, or false if not.</returns>
		/// <remarks>
		/// This method never throws. If parsing fails, index is left unchanged, 
		/// except that spaces are still skipped if you set the skipSpaces flag. 
		/// If base>36, parsing can succeed but digits above 35 (Z) cannot occur 
		/// in the output number. If the input number cannot fit in 'result', the 
		/// return value is false but index increases anyway, and 'result' is a 
		/// bitwise truncated version of the number.
		/// <para/>
		/// When parsing input such as "12.34", the parser stops and returns true
		/// at the dot (with a result of 12 in this case).
		/// </remarks>
		public static bool TryParseInt(string s, ref int index, out int result, int radix = 10, bool skipSpaces = true)
		{
			UString slice = s.USlice(index);
			bool success = TryParseInt(ref slice, out result, radix, skipSpaces ? ParseFlag.SkipSpacesInFront : 0);
			index = slice.InternalStart;
			return success;
		}

		/// <inheritdoc cref="TryParseInt(string, ref int, out int, int, bool)"/>
		public static bool TryParseInt(ref UString s, out int result, int radix = 10, ParseFlag flags = 0)
		{
			long resultL;
			bool ok = TryParseInt(ref s, out resultL, radix, flags);
			result = (int)resultL;
			return ok && result == resultL;
		}

		/// <inheritdoc cref="TryParseInt(string, ref int, out int, int, bool)"/>
		public static bool TryParseInt(ref UString input, out long result, int radix = 10, ParseFlag flags = 0)
		{
			if ((flags & ParseFlag.SkipSpacesInFront) != 0)
				input = SkipSpaces(input);
			UString s = input;

			bool negative = false;
			char c = s[0, '\0'];
			if (c == '-' || c == '+') {
				negative = c == '-';
				s = s.Slice(1);
			}

			ulong resultU = 0;
			int numDigits;
			bool ok = TryParseUInt(ref s, ref resultU, radix, flags, out numDigits);
			result = negative ? -(long)resultU : (long)resultU;
			if (numDigits != 0)
				input = s;
			return ok && ((result < 0) == negative || result == 0);
		}

		/// <summary>Flags that can be used with the overload of TryParseAt() 
		/// that parses unsigned integers.</summary>
		public enum ParseFlag
		{
			/// <summary>Skip spaces before the number. Without this flag, spaces make parsing fail.</summary>
			SkipSpacesInFront = 1,
			/// <summary>Skip spaces inside the number. Without this flag, spaces make parsing stop.</summary>
			SkipSpacesInsideNumber = 2,
			/// <summary>Changes overflow handling behavior when parsing an integer,
			/// so that the result does not overflow (wrap), and the digit(s) at the 
			/// end of the string, that would have caused overflow, are ignored. In 
			/// this case, the return value is still false.</summary>
			StopBeforeOverflow = 4,
			/// <summary>Skip underscores inside number. Without this flag, underscores make parsing stop.</summary>
			SkipUnderscores = 8,
			/// <summary>Whether to treat comma as a decimal point when parsing a float. 
			/// The dot '.' is always treated as a decimal point.</summary>
			AllowCommaDecimalPoint = 8,
		}

		public static bool TryParseUInt(ref UString s, out ulong result, int radix = 10, ParseFlag flags = 0)
		{
			int _;
			result = 0;
			return TryParseUInt(ref s, ref result, radix, flags, out _);
		}
		static bool TryParseUInt(ref UString s, ref ulong result, int radix, ParseFlag flags, out int numDigits)
		{
			numDigits = 0;
			if ((flags & ParseFlag.SkipSpacesInFront) != 0)
				s = SkipSpaces(s);
			
			bool overflow = false;
			int oldStart = s.InternalStart;
			
			for (;; s = s.Slice(1))
			{
				char c = s[0, '\0'];
				uint digit = (uint)Base36DigitValue(c);
				if (digit >= radix) {
					if ((c == ' ' || c == '\t') && (flags & ParseFlag.SkipSpacesInsideNumber) != 0)
						continue;
					else if (c == '_' && (flags & ParseFlag.SkipUnderscores) != 0)
						continue;
					else
						break;
				}

				ulong next;
				try {
					next = checked(result * (uint)radix + digit);
				} catch (OverflowException) {
					overflow = true;
					if ((flags & ParseFlag.StopBeforeOverflow) != 0)
						return false;
					next = result * (uint)radix + digit;
				}
				numDigits++;
				result = next;
			}
			return !overflow && numDigits > 0;
		}

		/// <summary>Low-level method that identifies the parts of a float literal
		/// of arbitrary base (typically base 2, 10, or 16) with no prefix or 
		/// suffix, such as <c>2.Cp0</c> (which means 2.75 in base 16).</summary>
		/// <param name="radix">Base of the number to parse; must be between 2
		/// and 36.</param>
		/// <param name="mantissa">Integer magnitude of the number.</param>
		/// <param name="exponentBase2">Base-2 exponent to apply, as specified by
		/// the 'p' suffix, or 0 if there is no 'p' suffix..</param>
		/// <param name="exponentBase10">Base-10 exponent to apply, as specified by
		/// the 'e' suffix, or 0 if there is no 'e' suffix..</param>
		/// <param name="exponentBaseR">Base-radix exponent to apply. This number
		/// is based on the front part of the number only (not including the 'p' or
		/// 'e' suffix). Negative values represent digits after the decimal point,
		/// while positive numbers represent 64-bit overflow. For example, if the
		/// input is <c>12.3456</c> with <c>radix=10</c>, the output will be 
		/// <c>mantissa=123456</c> and <c>exponentBaseR=-4</c>. If the input is 
		/// <c>0123_4567_89AB_CDEF_1234.5678</c> with <c>radix=16</c>, the mantissa 
		/// overflows, and the result is <c>mantissa = 0x1234_5678_9ABC_DEF1</c> 
		/// with <c>exponentBaseR=3</c>.</param>
		/// <param name="numDigits">Set to the number of digits in the number, not 
		/// including the exponent part.</param>
		/// <param name="flags">Alters parsing behavior, see <see cref="ParseFlags"/>.</param>
		/// <remarks>
		/// The syntax required is
		/// <code>
		///   ( '+'|'-' )?
		///   ( Digits ('.' Digits?)? | '.' Digits )
		///   ( ('p'|'P') ('-'|'+')? DecimalDigits+ )?
		///   ( ('e'|'E') ('-'|'+')? DecimalDigits+ )?
		/// </code>
		/// where Digits refers to one digits in the requested base, possibly 
		/// including underscores or spaces if the flags allow it; similarly, 
		/// DecimalDigits refers to base-10 digits and is also affected by the
		/// flags.
		/// <para/>
		/// Returns false if there was an error interpreting the input.
		/// <para/>
		/// To keep the parser relatively simple, it does not roll back in case of 
		/// error the way the int parser does. For example, given the input "23p", 
		/// the 'p' is consumed and causes the method to return false, even though
		/// the parse could have been successful if it had ignored the 'p'.
		/// </remarks>
		public static bool TryParseFloatParts(ref UString source, int radix, out bool negative, out ulong mantissa, out int exponentBaseR, out int exponentBase2, out int exponentBase10, out int numDigits, ParseFlag flags = 0)
		{
			flags |= G.ParseFlag.StopBeforeOverflow;

			if ((flags & ParseFlag.SkipSpacesInFront) != 0)
				source = SkipSpaces(source);

			negative = false;
			char c = source[0, '\0'];
			if (c == '-' || c == '+') {
				negative = c == '-';
				source = source.Slice(1);
			}

			int numDigits2 = 0;
			mantissa = 0;
			exponentBase2 = 0;
			exponentBase10 = 0;
			exponentBaseR = 0;
			
			bool success = TryParseUInt(ref source, ref mantissa, radix, flags, out numDigits);
			if (!success) // possible overflow, extra digits remain if so
				numDigits += (exponentBaseR = SkipExtraDigits(ref source, radix, flags));
			
			c = source[0, '\0'];
			if (c == '.' || (c == ',' && (flags & ParseFlag.AllowCommaDecimalPoint) != 0))
			{
				source = source.Slice(1);
				if (exponentBaseR == 0) {
					success = TryParseUInt(ref source, ref mantissa, radix, flags, out numDigits2);
					if ((numDigits += numDigits2) == 0)
						return false;
					exponentBaseR = -numDigits2;
				} else
					Debug.Assert(!success);
				if (!success) // possible overflow, extra digits remain if so
					numDigits += SkipExtraDigits(ref source, radix, flags);
				c = source[0, '\0'];
			}

			if (numDigits == 0)
				return false;

			success = true;
			if (c == 'p' || c == 'P')
			{
				source = source.Slice(1);
				success = TryParseInt(ref source, out exponentBase2, 10, flags) && success;
				c = source[0, '\0'];
			}
			if (c == 'e' || c == 'E')
			{
				source = source.Slice(1);
				success = TryParseInt(ref source, out exponentBase10, 10, flags) && success;
			}
			return success;
		}

		private static int SkipExtraDigits(ref UString s, int radix, ParseFlag flags)
		{
			for (int skipped = 0;; skipped++, s = s.Slice(1)) {
				char c = s[0, '\0'];
				uint digit = (uint)Base36DigitValue(c);
				if (digit >= radix) {
					if ((c == ' ' || c == '\t') && (flags & ParseFlag.SkipSpacesInsideNumber) != 0)
						continue;
					else if (c == '_' && (flags & ParseFlag.SkipUnderscores) != 0)
						continue;
					else
						return skipped;
				}
			}
		}

		/// <summary>Parses the parts of a floating-point string. See the other 
		/// overload for details.</summary>
		/// <param name="radix">Base of the number to parse; must be 2 (binary), 
		/// 4, 8 (octal), 10 (decimal), 16 (hexadecimal) or 32.</param>
		/// <param name="negative">true if the string began with '-'.</param>
		/// <param name="mantissa">Integer magnitude of the number.</param>
		/// <param name="exponentBase2">Base-2 exponent to apply.</param>
		/// <param name="exponentBase10">Base-10 exponent to apply.</param>
		/// <param name="numDigits">Set to the number of digits in the number, not including the exponent part.</param>
		/// <param name="flags">Alters parsing behavior, see <see cref="ParseFlags"/>.</param>
		/// <remarks>
		/// This method is a wrapper around the other overload that combines 
		/// the 'exponentBaseR' parameter with 'exponentBase2' or 'exponentBase10'
		/// depending on the radix. For example, when radix=10, this method 
		/// adds <c>exponentBaseR</c> to <c>exponentBase10</c>.
		/// </remarks>
		public static bool TryParseFloatParts(ref UString source, int radix, out bool negative, out ulong mantissa, out int exponentBase2, out int exponentBase10, out int numDigits, ParseFlag flags = 0)
		{
			int radixShift = 0;
			if (radix != 10) {
				radixShift = MathEx.Log2Floor(radix);
				if (radix > 32 || radix != 1 << radixShift)
					throw new ArgumentOutOfRangeException("radix");
			}

			int exponentBaseR;
			bool success = TryParseFloatParts(ref source, radix, out negative, out mantissa, out exponentBaseR, out exponentBase2, out exponentBase10, out numDigits, flags);

			try {
				checked {
					if (radix == 10)
						exponentBase10 += exponentBaseR;
					else
						exponentBase2 += exponentBaseR * radixShift;
				}
			} catch (OverflowException) {
				return false;
			}

			return success;
		}

		/// <summary>Parses a string to a double-precision float, returning NaN on 
		/// failure or an infinity value on overflow.</summary>
		/// <param name="radix">Base of the number to parse; must be 2 (binary), 
		/// 4, 8 (octal), 10 (decimal), 16 (hexadecimal) or 32.</param>
		/// <param name="flags">Alters parsing behavior, see <see cref="ParseFlags"/>.</param>
		public static double TryParseDouble(ref UString source, int radix, ParseFlag flags = 0)
		{
			ulong mantissa;
			int exponentBase2, exponentBase10, numDigits;
			bool negative;
			if (!TryParseFloatParts(ref source, radix, out negative, out mantissa, out exponentBase2, out exponentBase10, out numDigits, flags))
				return double.NaN;
			else {
				double num = MathEx.ShiftLeft((double)mantissa, exponentBase2);
				if (negative)
					num = -num;
				if (exponentBase10 == 0)
					return num;
				return num * System.Math.Pow(10, exponentBase10);
			}
		}

		/// <summary>Parses a string to a single-precision float, returning NaN on 
		/// failure or an infinity value on overflow.</summary>
		/// <param name="radix">Base of the number to parse; must be 2 (binary), 
		/// 4, 8 (octal), 10 (decimal), 16 (hexadecimal) or 32.</param>
		/// <param name="flags">Alters parsing behavior, see <see cref="ParseFlags"/>.</param>
		public static float TryParseFloat(ref UString source, int radix, ParseFlag flags = 0)
		{
			ulong mantissa;
			int exponentBase2, exponentBase10, numDigits;
			bool negative;
			if (!TryParseFloatParts(ref source, radix, out negative, out mantissa, out exponentBase2, out exponentBase10, out numDigits, flags))
				return float.NaN;
			else {
				float num = MathEx.ShiftLeft((float)mantissa, exponentBase2);
				if (negative)
					num = -num;
				if (exponentBase10 == 0)
					return num;
				return num * (float)System.Math.Pow(10, exponentBase10);
			}
		}

		/// <summary>Gets the index of the first non-space character after the specified index.</summary>
		/// <remarks>Only ' ' and '\t' are treated as spaces. If the index is invalid, it is returned unchanged.</remarks>
		public static int SkipSpaces(string s, int index)
		{
			for (;;) {
				if ((uint)index >= (uint)s.Length)
					break;
				char c = s[index];
				if (c == ' ' || c == '\t')
					index++;
				else
					break;
			}
			return index;
		}

		/// <summary>Returns a string with any spaces and tabs removed from the beginning.</summary>
		public static UString SkipSpaces(UString s)
		{
			char c;
			while ((c = s[0, '\0']) == ' ' || c == '\t')
				s = s.Slice(1);
			return s;
		}
	}

	[Flags()]
	public enum EscapeC
	{
		Minimal = 0,  // Only \r, \n, \0 and backslash are escaped.
		Default = Control | Quotes,
		Unicode = 2,  // Escape all characters with codes above 255 as \uNNNN
		NonAscii = 1, // Escape all characters with codes above 127 as \xNN
		Control = 4,  // Escape all characters with codes below 32  as \xNN, and also \t
		ABFV = 8,     // Use \a \b \f and \v (overrides \xNN)
		DoubleQuotes = 16, // Escape double quotes as \"
		SingleQuotes = 32, // Escape single quotes as \'
		Quotes = 48,
	}

	[TestFixture]
	public class GTests : Assert
	{
		[Test] public void TestSwap()
		{
			int a = 7, b = 13;
			G.Swap(ref a, ref b);
			Assert.AreEqual(7, b);
			Assert.AreEqual(13, a);
		}
		[Test] public void TestBinarySearch()
		{
			int[] list = new int[] { };
			Assert.AreEqual(~0, G.BinarySearch(list, 15));
			Assert.AreEqual(~0, G.BinarySearch(list, -15));
			list = new int[] { 5 };
			Assert.AreEqual(0, G.BinarySearch(list, 5));
			Assert.AreEqual(~0, G.BinarySearch(list, 0));
			Assert.AreEqual(~1, G.BinarySearch(list, 10));
			list = new int[] { 5, 7 };
			Assert.AreEqual(~0, G.BinarySearch(list, 0));
			Assert.AreEqual( 0, G.BinarySearch(list, 5));
			Assert.AreEqual(~1, G.BinarySearch(list, 6));
			Assert.AreEqual( 1, G.BinarySearch(list, 7));
			Assert.AreEqual(~2, G.BinarySearch(list, 10));
			list = new int[] { 1, 5, 7, 13, 17, 29, 29, 31 };
			Assert.AreEqual(~0, G.BinarySearch(list, -1));
			Assert.AreEqual( 0, G.BinarySearch(list, 1));
			Assert.AreEqual(~1, G.BinarySearch(list, 2));
			Assert.AreEqual( 1, G.BinarySearch(list, 5));
			Assert.AreEqual(~2, G.BinarySearch(list, 6));
			Assert.AreEqual( 2, G.BinarySearch(list, 7));
			Assert.AreEqual(~3, G.BinarySearch(list, 10));
			Assert.AreEqual( 3, G.BinarySearch(list, 13));
			Assert.AreEqual(~4, G.BinarySearch(list, 16));
			Assert.AreEqual( 4, G.BinarySearch(list, 17));
			Assert.AreEqual(~5, G.BinarySearch(list, 28));
			int i = G.BinarySearch(list, 29);
			Assert.IsTrue(i == 5 || i == 6);
			Assert.AreEqual(~7, G.BinarySearch(list, 30));
			Assert.AreEqual( 7, G.BinarySearch(list, 31));
			Assert.AreEqual(~8, G.BinarySearch(list, 1000));
		}
		[Test] public void TestPredicatedBinarySearch()
		{
			Comparison<int> p = G.ToComparison<int>();
			int[] list = new int[] { };
			Assert.AreEqual(~0, G.BinarySearch<int>(list, 15, p));
			Assert.AreEqual(~0, G.BinarySearch<int>(list, -15, p));
			list = new int[] { 5 };
			Assert.AreEqual(0, G.BinarySearch<int>(list, 5, p));
			Assert.AreEqual(~0, G.BinarySearch<int>(list, 0, p));
			Assert.AreEqual(~1, G.BinarySearch<int>(list, 10, p));
			list = new int[] { 5, 7 };
			Assert.AreEqual(~0, G.BinarySearch<int>(list, 0, p));
			Assert.AreEqual( 0, G.BinarySearch<int>(list, 5, p));
			Assert.AreEqual(~1, G.BinarySearch<int>(list, 6, p));
			Assert.AreEqual( 1, G.BinarySearch<int>(list, 7, p));
			Assert.AreEqual(~2, G.BinarySearch<int>(list, 10, p));
			list = new int[] { 1, 5, 7, 13, 17, 29, 29, 31 };
			Assert.AreEqual(~0, G.BinarySearch<int>(list, -1, p));
			Assert.AreEqual( 0, G.BinarySearch<int>(list, 1, p));
			Assert.AreEqual(~1, G.BinarySearch<int>(list, 2, p));
			Assert.AreEqual( 1, G.BinarySearch<int>(list, 5, p));
			Assert.AreEqual(~2, G.BinarySearch<int>(list, 6, p));
			Assert.AreEqual( 2, G.BinarySearch<int>(list, 7, p));
			Assert.AreEqual(~3, G.BinarySearch<int>(list, 10, p));
			Assert.AreEqual( 3, G.BinarySearch<int>(list, 13, p));
			Assert.AreEqual(~4, G.BinarySearch<int>(list, 16, p));
			Assert.AreEqual( 4, G.BinarySearch<int>(list, 17, p));
			Assert.AreEqual(~5, G.BinarySearch<int>(list, 28, p));
			int i = G.BinarySearch<int>(list, 29, p);
			Assert.IsTrue(i == 5 || i == 6);
			Assert.AreEqual(~7, G.BinarySearch<int>(list, 30, p));
			Assert.AreEqual( 7, G.BinarySearch<int>(list, 31, p));
			Assert.AreEqual(~8, G.BinarySearch<int>(list, 1000, p));
		}
		[Test] public void TestSplitCommandLineArguments()
		{
			// Give it some easy and some difficult arguments
			string input = "123: apple \t banana=\"a b\" Carrot\n"
				+ "!@#$%^&*() \"duck\" \"error \"foo\"!\ngrape   ";
			List<string> expected = new List<string>();
			expected.Add("123:");
			expected.Add("apple");
			expected.Add("banana=\"a b\"");
			expected.Add("Carrot");
			expected.Add("!@#$%^&*()");
			expected.Add("duck");
			expected.Add("\"error \"foo\"!");
			expected.Add("grape");
			
			List<string> output = G.SplitCommandLineArguments(input);
			Assert.AreEqual(output.Count, expected.Count);
			for (int i = 0; i < expected.Count; i++)
				Assert.AreEqual(output[i], expected[i]);
		}
		[Test] public void TestUnescape()
		{
			Assert.AreEqual("", G.UnescapeCStyle(""));
			Assert.AreEqual("foobar", G.UnescapeCStyle("foobar"));
			Assert.AreEqual("foo\nbar", G.UnescapeCStyle(@"foo\nbar"));
			Assert.AreEqual("\u2222\n\r\t", G.UnescapeCStyle(@"\u2222\n\r\t"));
			Assert.AreEqual("\a\b\f\vA", G.UnescapeCStyle(@"\a\b\f\v\x41"));
			Assert.AreEqual("ba\\z", G.UnescapeCStyle(@"ba\z", 0, 4, false));
			Assert.AreEqual("baz", G.UnescapeCStyle(@"ba\z", 0, 4, true));
			Assert.AreEqual("!!\n!!", G.UnescapeCStyle(@"<'!!\n!!'>", 2, 6, true));
		}

		[Test]
		public void TestTryParseInt()
		{
			TestParse(true, 10, "0", 0, 0, 1);
			TestParse(true, 10, "-0", 0, 0, 2);
			TestParse(true, 3, "0", 0, 0, 1, false);
			TestParse(true, 10, "123", 123, 0, 3);
			TestParse(true, 10, "??123", 123, 2, 5);
			TestParse(true, 10, "??  123abc", 123, 2, 7);
			TestParse(true, 10, "??\t 123  abc", 123, 2, 7);
			TestParse(true, 3, "210", 21, 0, 3);
			TestParse(true, 3, " \t 210", 21, 0, 6);
			TestParse(false,3, " \t 210", 0, 0, 0, false);
			TestParse(true, 10, "1 -2", -2, 1, 4, true);
			TestParse(false,10, "1 -2", 0, 1, 1, false);
			TestParse(true, 10, "1 -22", -22, 1, 5, true);
			TestParse(true, 4, "1 -22", -10, 1, 5, true);
			TestParse(false,4, "1 -22", 0, 1, 1, false);
			TestParse(true, 16, "F9", 0xF9, 0, 2);
			TestParse(true, 16, "f9", 0xF9, 0, 2);
			TestParse(true, 16, "abcdef", 0xabcdef, 0, 6);
			TestParse(true, 16, "ABCDEF", 0xabcdef, 0, 6);
			TestParse(true, 16, "abcdefgh", 0xabcdef, 0, 6);
			TestParse(true, 16, "ABCDEFGH", 0xabcdef, 0, 6);
			TestParse(true, 36, "az", 10*36+35, 0, 2);
			TestParse(true, 100, "AZ1234", 103501020304, 0, 6);
			TestParse(true, 100, " -AZ1234", -103501020304, 0, 8);
			string s;
			TestParse(true, 10, s = long.MaxValue.ToString(), long.MaxValue, 0, s.Length);
			TestParse(true, 10, s = long.MinValue.ToString(), long.MinValue, 0, s.Length);
			TestParse(true, 2, "111100010001000100010001000100010001", 0xF11111111, 0, 36);
			TestParse(false, 10, "", 0, 0, 0);
			TestParse(false, 10, "?!", 0, 0, 0);
			TestParse(false, 10, " eh?", 0, 0, 1);
			TestParse(false, 10, "123 eh?", 0, 3, 4);
			TestParse(false, 16, "10123456789abcdef", 0x0123456789abcdef, 0, 17);
			TestParse(false, 10, "- 1", 0, 0, 0, false);
			TestParse(true, 10, "- 1", -1, 0, 3);

			int i, result;
			i = 1;
			IsTrue(G.TryParseInt(" -AZ", ref i, out result, 100, false));
			AreEqual(-1035, result);
			AreEqual(i, 4);
			i = 0;
			IsFalse(G.TryParseInt(" -A123456Z", ref i, out result, 100, true));
			AreEqual(unchecked((int)-1001020304050635), result);
			AreEqual(i, 10);
			i = 1;
			IsTrue(G.TryParseInt(s = "0" + int.MinValue.ToString(), ref i, out result));
			AreEqual(int.MinValue, result);
			AreEqual(i, s.Length);
			i = 0;
			IsFalse(G.TryParseInt(s = ((long)int.MinValue - 1).ToString(), ref i, out result));
			AreEqual(int.MaxValue, result);
			AreEqual(i, s.Length);
		}
		private void TestParse(bool expectSuccess, int radix, string input, long expected, int i, int i_out, bool skipSpaces = true)
		{
			long result;
			UString input2 = input.USlice(i);
			bool success = G.TryParseInt(ref input2, out result, radix, 
				skipSpaces ? G.ParseFlag.SkipSpacesInFront : 0);
			AreEqual(expected, result);
			AreEqual(expectSuccess, success);
			AreEqual(i_out, input2.InternalStart);
		}

		[Test]
		public void TestTryParseFloat()
		{
			// First, let's make sure it handles integers
			TestParse(false, 10, "  ", float.NaN, G.ParseFlag.SkipSpacesInFront);
			TestParse(true, 10, "0", 0);
			TestParse(true, 10, "-0", 0);
			TestParse(true, 10, "123", 123);
			TestParse(true, 10, "  123", 123, G.ParseFlag.SkipSpacesInFront);
			TestParse(false, 10, "??  123abc".USlice(2), 123, G.ParseFlag.SkipSpacesInFront);
			TestParse(false, 10, "\t 123  abc", 123, G.ParseFlag.SkipSpacesInFront);
			TestParse(false, 10, "3 21  abc", 3);
			TestParse(false, 10, "3 21  abc", 321, G.ParseFlag.SkipSpacesInsideNumber);
			TestParse(true, 4, "210", 36);
			TestParse(true, 4, " \t 210", 36, G.ParseFlag.SkipSpacesInFront);
			TestParse(false,4, " \t 210", float.NaN);
			TestParse(true, 10, "-2", -2);
			TestParse(true, 10, "-22", -22);
			TestParse(true, 4, "-22", -10);
			TestParse(false,4, "-248", -2);
			TestParse(false,8, "-248", -20);
			TestParse(false, 16, "ab_cdef", 0xab);
			TestParse(true, 16, "ab_cdef", 0xabcdef, G.ParseFlag.SkipUnderscores);
			TestParse(true, 16, "_AB__CDEF_", 0xabcdef, G.ParseFlag.SkipUnderscores);
			TestParse(false, 16, "_", float.NaN, G.ParseFlag.SkipUnderscores);
			TestParse(false, 16, "aBcDeFgH", 0xabcdef);
			TestParse(true, 32, "av", 10*32+31);
			TestParse(true, 10, int.MaxValue.ToString(), (float)int.MaxValue);
			TestParse(true, 10, int.MinValue.ToString(), (float)int.MinValue);
			TestParse(true, 2, "111100010001000100010001000100010001", (float)0xF11111111);

			// Now for some floats...
			TestParse(true, 8, "0.4", 0.5f);
			TestParse(true, 10, "1.5", 1.5f);
			TestParse(true, 16, "2.C", 2.75f);
			TestParse(true, 2, "11.01", 3.25f);
			TestParse(false, 10, "123.456f", 123.456f);

			TestParse(true, 10, "+123.456e4", +123.456e4f);
			TestParse(true, 10, "-123.456e30", -123.456e30f);
			TestParse(true, 10, "123.456e+10", 123.456e+10f);
			TestParse(true, 10, "123.456e-10", 123.456e-10f);
			TestParse(false, 10, "123.456e-", float.NaN);
			TestParse(true, 10, "123.456p2", 123.456f * 4f);
			TestParse(true, 10, "123.456p+1", 123.456f * 2f);
			TestParse(true, 10, "123.456p-1", 123.456f * 0.5f);
			TestParse(false, 10, "123.456p*", float.NaN);
			TestParse(false, 10, "123.456p+", float.NaN);
			TestParse(true, 10, "123.456p-1e+3", 123456f * 0.5f);
			TestParse(false, 10, "123.456e+3p-1", 123456f); // this order is NOT supported
		
			TestParse(true, 16, "1.4", 1.25f);
			TestParse(true, 16, "123.456p12", (float)0x123456);
			TestParse(true, 16, "123.456p-12", (float)0x123456 / (float)0x1000000);
			TestParse(true, 16, "123p0e+1", (float)0x123 * 10f);
			TestParse(true, 2, "1111p+8", (float)0xF00);
			TestParse(true, 4, "32.10", 14.25f);
			TestParse(true, 4, "32.10e+4", 14.25f * 10000f);
			TestParse(true, 4, "32.10p+4", 14.25f * 16f);
			TestParse(true, 8, "32.10", 26.125f);
			TestParse(true, 8, "32.10e+4", 26.125f * 10000f);
			TestParse(true, 8, "32.10p+4", 26.125f * 16f);

			// Overflow, underflow, and truncation
			TestParse(true, 10, "9876543210", 9876543210f);
			TestParse(true, 10, "9876543210_98765.4321012", 987654321098765.4321012f, G.ParseFlag.SkipUnderscores);
			TestParse(true, 10, "1e40", float.PositiveInfinity);
			TestParse(true, 10, "-1e40", float.NegativeInfinity);
			TestParse(true, 10, "-1e-50", 0);
			TestParse(true, 10, "9876543210e5000", float.PositiveInfinity);
			TestParse(false, 10, "9876543210e9876543210", float.NaN);
			TestParse(false, 10, "9876543210p+9876543210", float.NaN);
			TestParse(true, 2, "11110001000100010001000100010001.0001", (float)0xF11111111 / 16f);
			TestParse(true, 10, "9876543210_9876543210.12345", 98765432109876543210.12345f, G.ParseFlag.SkipUnderscores);
			TestParse(true, 10, "12345.0123456789_0123456789", 12345.01234567890123456789f, G.ParseFlag.SkipUnderscores);
		}

		private void TestParse(bool expectSuccess, int radix, UString input, float expected, G.ParseFlag flags = 0)
		{
			float result = G.TryParseFloat(ref input, radix, flags);
			bool success = !float.IsNaN(result) && input.IsEmpty;
			AreEqual(expectSuccess, success);
			IsTrue(expected == result
			    || expected == MathEx.NextLower(result)
			    || expected == MathEx.NextHigher(result)
				|| float.IsNaN(expected) && float.IsNaN(result));
		}
	}
}
<|MERGE_RESOLUTION|>--- conflicted
+++ resolved
@@ -1,979 +1,977 @@
-using System;
-using System.Collections.Generic;
-using System.Text;
-using System.IO;
-using System.Text.RegularExpressions;
-using System.Collections;
-using System.Diagnostics;
-using System.Linq;
-using Loyc.MiniTest;
-using Loyc.Math;
-using Loyc.Threading;
-using Loyc.Collections;
-
-namespace Loyc
-{
-	public delegate string WriterDelegate(string format, params object[] args);
-
-	/// <summary>Contains global functions that don't really belong in any class.</summary>
-	public static class G
-	{
-		public static void Swap<T>(ref T a, ref T b)
-		{
-			T tmp = a;
-			a = b;
-			b = tmp;
-		}
-		public static int BinarySearch<T>(IList<T> list, T value, Comparison<T> pred)
-		{
-			int lo = 0, hi = list.Count, i;
-			while(lo < hi) 
-			{
-				i = (lo+hi)/2;
-				int cmp = pred(list[i], value);
-				if (cmp < 0)
-					lo = i+1;
-				else if (cmp > 0)
-					hi = i;
-				else
-					return i;
-			}
-			return ~lo;
-		}
-		public static int BinarySearch<T>(IList<T> list, T value) where T : IComparable<T>
-		{
-			return BinarySearch<T>(list, value, ToComparison<T>());
-		}
-		public static int BinarySearch<T>(IList<T> list, T value, IComparer<T> pred)
-		{
-			return BinarySearch<T>(list, value, ToComparison(pred));
-		}
-		public static Comparison<T> ToComparison<T>(IComparer<T> pred)
-		{
-			return delegate(T a, T b) { return pred.Compare(a, b); };
-		}
-		public static Comparison<T> ToComparison<T>() where T : IComparable<T>
-		{
-			return delegate(T a, T b) { return a.CompareTo(b); };
-		}
-		public static List<string> SplitCommandLineArguments(string listString)
-		{
-			List<string> list = new List<string>();
-			string regex = "(?=[^\\s\n])" // Match at least one non-whitespace character
-			             + "[^\\s\n\"]*"  // Optional unquoted text
-						   // (Optional quoted text, then optional unquoted text)*
-			             + "(\"[^\"\n]*(\"[^\\s\n\"]*)?)*";
-
-			Match m = Regex.Match(listString, regex, RegexOptions.IgnorePatternWhitespace);
-			for (; m.Success; m = m.NextMatch()) {
-				string s = m.ToString();
-				if (s.StartsWith("\"") && s.EndsWith("\""))
-					s = s.Substring(1, s.Length - 2);
-				list.Add(s);
-			}
-			return list;
-		}
-
-
-		public static Pair<T1, T2> Pair<T1, T2>(T1 a, T2 b) { return new Pair<T1, T2>(a, b); }
-		public static Triplet<T1, T2, T3> Triplet<T1, T2, T3>(T1 a, T2 b, T3 c) { return new Triplet<T1, T2, T3>(a, b, c); }
-
-		/// <summary>Same as Debug.Assert except that the argument is evaluated 
-		/// even in a Release build.</summary>
-		public static bool Verify(bool condition)
-		{
-			Debug.Assert(condition);
-			return condition;
-		}
-		public static void RequireArg(bool condition)
-		{
-			if (!condition)
-				throw new ArgumentException();
-		}
-		public static void RequireArg(bool condition, string argName, object argValue)
-		{
-			if (!condition)
-				throw new ArgumentException(Localize.From("Invalid argument ({0} = '{1}')", argName, argValue));
-		}
-		public static void Require(bool condition)
-		{
-			if (!condition)
-				throw new Exception(Localize.From("A required condition was false"));
-		}
-		public static void Require(bool condition, string msg)
-		{
-			if (!condition)
-				throw new Exception(Localize.From("Error: {0}", msg));
-		}
-
-		public static bool TryParseHex(UString s, out int value)
-		{
-			int count = TryParseHex(ref s, out value);
-			return count > 0 && s.IsEmpty;
-		}
-		public static int TryParseHex(ref UString s, out int value)
-		{
-			value = 0;
-			int len = 0;
-			for(;; len++, s = s.Slice(1))
-			{
-				int digit = HexDigitValue(s[0, '\0']);
-				if (digit == -1)
-					return len;
-				else
-					value = value * 16 + digit;
-			}
-		}
-		public static int HexDigitValue(char c)
-		{
-			if (c >= '0' && c <= '9')
-				return c - '0';
-			if (c >= 'A' && c <= 'F')
-				return c - 'A' + 10;
-			if (c >= 'a' && c <= 'f')
-				return c - 'a' + 10;
-			else
-				return -1;
-		}
-		public static int Base36DigitValue(char c)
-		{
-			if (c >= '0' && c <= '9')
-				return c - '0';
-			if (c >= 'A' && c <= 'Z')
-				return c - 'A' + 10;
-			if (c >= 'a' && c <= 'z')
-				return c - 'a' + 10;
-			else
-				return -1;
-		}
-		public static char HexDigitChar(int value)
-		{
-			Debug.Assert((uint)value < 16);
-			if ((uint)value < 10)
-				return (char)('0' + value);
-			else
-				return (char)('A' - 10 + value);
-		}
-
-<<<<<<< HEAD
-		public static string EscapeCStyle(string s, EscapeC flags = EscapeC.Default)
-		{
-			return EscapeCStyle(s, flags, '\0');
-		}
-		public static string EscapeCStyle(string s, EscapeC flags, char quoteType)
-=======
-		public static string EscapeCStyle(UString s, EscapeC flags = EscapeC.Default, char quoteType = '\0')
->>>>>>> 73fc948d
-		{
-			StringBuilder s2 = new StringBuilder(s.Length+1);
-			bool any = false;
-			for (int i = 0; i < s.Length; i++) {
-				char c = s[i];
-				any |= EscapeCStyle(c, s2, flags, quoteType);
-			}
-			return any ? s2.ToString() : s;
-		}
-
-		public static bool EscapeCStyle(char c, StringBuilder @out, EscapeC flags = EscapeC.Default, char quoteType = '\0')
-		{
-			if (c > 255 && (flags & (EscapeC.Unicode | EscapeC.NonAscii)) != 0) {
-				@out.AppendFormat((IFormatProvider)null, @"\u{0:x0000}", (int)c);
-			} else if (c == '\"' && (flags & EscapeC.DoubleQuotes) != 0) {
-				@out.Append("\\\"");
-			} else if (c == '\'' && (flags & EscapeC.SingleQuotes) != 0) {
-				@out.Append("\\'");
-			} else if (c == quoteType) {
-				@out.Append('\\');
-				@out.Append(c);
-			}
-			else if (c < 32)
-			{
-				if (c == '\n')
-					@out.Append(@"\n");
-				else if (c == '\r')
-					@out.Append(@"\r");
-				else if (c == '\0')
-					@out.Append(@"\0");
-				else {
-					if ((flags & EscapeC.ABFV) != 0)
-					{
-						if (c == '\a') { // 7 (alert)
-							@out.Append(@"\a");
-							return true;
-						}
-						if (c == '\b') { // 8 (backspace)
-							@out.Append(@"\b");
-							return true;
-						}
-						if (c == '\f') { // 12 (form feed)
-							@out.Append(@"\f");
-							return true; 
-						}
-						if (c == '\v') { // 11 (vertical tab)
-							@out.Append(@"\v");
-							return true;
-						}
-					}
-					if ((flags & EscapeC.Control) != 0)
-					{
-						if (c == '\t')
-							@out.Append(@"\t");
-						else
-							@out.AppendFormat(null, @"\x{0:X2}", (int)c);
-					}
-					else
-						@out.Append(c);
-				}
-			}
-			else if (c == '\\') {
-				@out.Append(@"\\");
-			} else if (c > 127 && (flags & EscapeC.NonAscii) != 0) {
-				@out.AppendFormat(null, @"\x{0:X2}", (int)c);
-			} else {
-				@out.Append(c);
-				return false;
-			}
-			return true;
-		}
-		/// <summary>Unescapes a string that uses C-style escape sequences, e.g. "\n\r" becomes @"\n\r".</summary>
-		public static string UnescapeCStyle(string s)
-		{
-			return UnescapeCStyle(s, 0, s.Length, false);
-		}
-
-		/// <summary>Unescapes a string that uses C-style escape sequences, e.g. "\n\r" becomes @"\n\r".</summary>
-		/// <param name="removeUnnecessaryBackslashes">Causes the backslash before 
-		/// an unrecognized escape sequence to be removed, e.g. "\z" => "z".</param>
-		public static string UnescapeCStyle(string s, int index, int length, bool removeUnnecessaryBackslashes)
-		{
-			StringBuilder s2 = new StringBuilder(length);
-			for (int i = index; i < index + length; ) {
-				int oldi = i;
-				char c = UnescapeChar(s, ref i);
-				if (removeUnnecessaryBackslashes && c == '\\' && i == oldi + 1)
-					continue;
-				s2.Append(c);
-			}
-			return s2.ToString();
-		}
-
-		public static char UnescapeChar(ref UString s)
-		{
-			int i = s.InternalStart, i0 = i;
-			char c = UnescapeChar(s.InternalString, ref i);
-			s = new UString(s.InternalString, i, s.Length - (i - i0));
-			return c;
-		}
-
-		/// <summary>Unescapes a single character of a string, e.g. 
-		/// <c>int = 3; UnescapeChar("foo\\n", ref i) == '\n'</c>. Returns the 
-		/// character at 'index' if it is not a backslash, or if it is a 
-		/// backslash but no escape sequence could be discerned.</summary>
-		/// <exception cref="IndexOutOfRangeException">The index was invalid.</exception>
-		public static char UnescapeChar(string s, ref int i)
-		{
-			char c = s[i++];
-			if (c == '\\' && i < s.Length) {
-				int code;
-				UString slice;
-				switch (s[i++]) {
-				case 'u':
-					slice = s.USlice(i, 4);
-					if (G.TryParseHex(slice, out code)) {
-						i += slice.Length;
-						return (char)code;
-					} else
-						break;
-				case 'x':
-					slice = s.USlice(i, 4);
-					if (G.TryParseHex(slice, out code)) {
-						i += slice.Length;
-						return (char)code;
-					} else
-						break;
-				case '\\':
-					return '\\';
-				case '\"':
-					return '\"';
-				case '\'':
-					return '\'';
-				case '`':
-					return '`';
-				case 't':
-					return '\t';
-				case 'n':
-					return '\n';
-				case 'r':
-					return '\r';
-				case 'a':
-					return '\a';
-				case 'b':
-					return '\b';
-				case 'f':
-					return '\f';
-				case 'v':
-					return '\v';
-				case '0':
-					return '\0';
-				}
-				i--;
-			}
-			return c;
-		}
-
-		/// <summary>Helper function for a using statement that temporarily 
-		/// modifies a thread-local variable.</summary>
-		/// <param name="variable">Variable to change</param>
-		/// <param name="newValue">New value</param>
-		/// <example>
-		/// // Temporarily change the target of compiler error messages
-		/// using (var _ = G.PushTLV(CompilerOutput.Writer, CustomWriter))
-		/// {
-		///		Warning.Write(SourcePos.Nowhere, "This message will go to a custom writer");
-		/// }
-		/// Warning.Write(SourcePos.Nowhere, "But this message will go to the original one");
-		/// </example>
-		public static PushedTLV<T> PushTLV<T>(ThreadLocalVariable<T> variable, T newValue)
-		{
-			return new PushedTLV<T>(variable, newValue);
-		}
-
-
-		/// <summary>Tries to parse a string to an integer. Unlike <see cref="Int32.TryParse(string, out int)"/>,
-		/// this method allows parsing to start at any point in the string, it 
-		/// allows non-numeric data after the number, and it can parse numbers that
-		/// are not in base 10.</summary>
-		/// <param name="radix">Number base, e.g. 10 for decimal and 2 for binary.</param>
-		/// <param name="index">Location at which to start parsing</param>
-		/// <param name="flags"><see cref="ParseFlag"/>s that affect parsing behavior.</param>
-		/// <param name="skipSpaces">Whether to skip spaces before parsing. Only 
-		/// the ' ' and '\t' characters are treated as spaces. No space is allowed 
-		/// between '-' and the digits of a negative number, even with this flag.</param>
-		/// <param name="stopBeforeOverflow">Changes overflow handling behavior
-		/// so that the result does not overflow, and the digit(s) at the end of
-		/// the string, that would have caused overflow, are ignored. In this case,
-		/// the return value is still false.</param>
-		/// <returns>True if a number was found starting at the specified index
-		/// and it was successfully converted to a number, or false if not.</returns>
-		/// <remarks>
-		/// This method never throws. If parsing fails, index is left unchanged, 
-		/// except that spaces are still skipped if you set the skipSpaces flag. 
-		/// If base>36, parsing can succeed but digits above 35 (Z) cannot occur 
-		/// in the output number. If the input number cannot fit in 'result', the 
-		/// return value is false but index increases anyway, and 'result' is a 
-		/// bitwise truncated version of the number.
-		/// <para/>
-		/// When parsing input such as "12.34", the parser stops and returns true
-		/// at the dot (with a result of 12 in this case).
-		/// </remarks>
-		public static bool TryParseInt(string s, ref int index, out int result, int radix = 10, bool skipSpaces = true)
-		{
-			UString slice = s.USlice(index);
-			bool success = TryParseInt(ref slice, out result, radix, skipSpaces ? ParseFlag.SkipSpacesInFront : 0);
-			index = slice.InternalStart;
-			return success;
-		}
-
-		/// <inheritdoc cref="TryParseInt(string, ref int, out int, int, bool)"/>
-		public static bool TryParseInt(ref UString s, out int result, int radix = 10, ParseFlag flags = 0)
-		{
-			long resultL;
-			bool ok = TryParseInt(ref s, out resultL, radix, flags);
-			result = (int)resultL;
-			return ok && result == resultL;
-		}
-
-		/// <inheritdoc cref="TryParseInt(string, ref int, out int, int, bool)"/>
-		public static bool TryParseInt(ref UString input, out long result, int radix = 10, ParseFlag flags = 0)
-		{
-			if ((flags & ParseFlag.SkipSpacesInFront) != 0)
-				input = SkipSpaces(input);
-			UString s = input;
-
-			bool negative = false;
-			char c = s[0, '\0'];
-			if (c == '-' || c == '+') {
-				negative = c == '-';
-				s = s.Slice(1);
-			}
-
-			ulong resultU = 0;
-			int numDigits;
-			bool ok = TryParseUInt(ref s, ref resultU, radix, flags, out numDigits);
-			result = negative ? -(long)resultU : (long)resultU;
-			if (numDigits != 0)
-				input = s;
-			return ok && ((result < 0) == negative || result == 0);
-		}
-
-		/// <summary>Flags that can be used with the overload of TryParseAt() 
-		/// that parses unsigned integers.</summary>
-		public enum ParseFlag
-		{
-			/// <summary>Skip spaces before the number. Without this flag, spaces make parsing fail.</summary>
-			SkipSpacesInFront = 1,
-			/// <summary>Skip spaces inside the number. Without this flag, spaces make parsing stop.</summary>
-			SkipSpacesInsideNumber = 2,
-			/// <summary>Changes overflow handling behavior when parsing an integer,
-			/// so that the result does not overflow (wrap), and the digit(s) at the 
-			/// end of the string, that would have caused overflow, are ignored. In 
-			/// this case, the return value is still false.</summary>
-			StopBeforeOverflow = 4,
-			/// <summary>Skip underscores inside number. Without this flag, underscores make parsing stop.</summary>
-			SkipUnderscores = 8,
-			/// <summary>Whether to treat comma as a decimal point when parsing a float. 
-			/// The dot '.' is always treated as a decimal point.</summary>
-			AllowCommaDecimalPoint = 8,
-		}
-
-		public static bool TryParseUInt(ref UString s, out ulong result, int radix = 10, ParseFlag flags = 0)
-		{
-			int _;
-			result = 0;
-			return TryParseUInt(ref s, ref result, radix, flags, out _);
-		}
-		static bool TryParseUInt(ref UString s, ref ulong result, int radix, ParseFlag flags, out int numDigits)
-		{
-			numDigits = 0;
-			if ((flags & ParseFlag.SkipSpacesInFront) != 0)
-				s = SkipSpaces(s);
-			
-			bool overflow = false;
-			int oldStart = s.InternalStart;
-			
-			for (;; s = s.Slice(1))
-			{
-				char c = s[0, '\0'];
-				uint digit = (uint)Base36DigitValue(c);
-				if (digit >= radix) {
-					if ((c == ' ' || c == '\t') && (flags & ParseFlag.SkipSpacesInsideNumber) != 0)
-						continue;
-					else if (c == '_' && (flags & ParseFlag.SkipUnderscores) != 0)
-						continue;
-					else
-						break;
-				}
-
-				ulong next;
-				try {
-					next = checked(result * (uint)radix + digit);
-				} catch (OverflowException) {
-					overflow = true;
-					if ((flags & ParseFlag.StopBeforeOverflow) != 0)
-						return false;
-					next = result * (uint)radix + digit;
-				}
-				numDigits++;
-				result = next;
-			}
-			return !overflow && numDigits > 0;
-		}
-
-		/// <summary>Low-level method that identifies the parts of a float literal
-		/// of arbitrary base (typically base 2, 10, or 16) with no prefix or 
-		/// suffix, such as <c>2.Cp0</c> (which means 2.75 in base 16).</summary>
-		/// <param name="radix">Base of the number to parse; must be between 2
-		/// and 36.</param>
-		/// <param name="mantissa">Integer magnitude of the number.</param>
-		/// <param name="exponentBase2">Base-2 exponent to apply, as specified by
-		/// the 'p' suffix, or 0 if there is no 'p' suffix..</param>
-		/// <param name="exponentBase10">Base-10 exponent to apply, as specified by
-		/// the 'e' suffix, or 0 if there is no 'e' suffix..</param>
-		/// <param name="exponentBaseR">Base-radix exponent to apply. This number
-		/// is based on the front part of the number only (not including the 'p' or
-		/// 'e' suffix). Negative values represent digits after the decimal point,
-		/// while positive numbers represent 64-bit overflow. For example, if the
-		/// input is <c>12.3456</c> with <c>radix=10</c>, the output will be 
-		/// <c>mantissa=123456</c> and <c>exponentBaseR=-4</c>. If the input is 
-		/// <c>0123_4567_89AB_CDEF_1234.5678</c> with <c>radix=16</c>, the mantissa 
-		/// overflows, and the result is <c>mantissa = 0x1234_5678_9ABC_DEF1</c> 
-		/// with <c>exponentBaseR=3</c>.</param>
-		/// <param name="numDigits">Set to the number of digits in the number, not 
-		/// including the exponent part.</param>
-		/// <param name="flags">Alters parsing behavior, see <see cref="ParseFlags"/>.</param>
-		/// <remarks>
-		/// The syntax required is
-		/// <code>
-		///   ( '+'|'-' )?
-		///   ( Digits ('.' Digits?)? | '.' Digits )
-		///   ( ('p'|'P') ('-'|'+')? DecimalDigits+ )?
-		///   ( ('e'|'E') ('-'|'+')? DecimalDigits+ )?
-		/// </code>
-		/// where Digits refers to one digits in the requested base, possibly 
-		/// including underscores or spaces if the flags allow it; similarly, 
-		/// DecimalDigits refers to base-10 digits and is also affected by the
-		/// flags.
-		/// <para/>
-		/// Returns false if there was an error interpreting the input.
-		/// <para/>
-		/// To keep the parser relatively simple, it does not roll back in case of 
-		/// error the way the int parser does. For example, given the input "23p", 
-		/// the 'p' is consumed and causes the method to return false, even though
-		/// the parse could have been successful if it had ignored the 'p'.
-		/// </remarks>
-		public static bool TryParseFloatParts(ref UString source, int radix, out bool negative, out ulong mantissa, out int exponentBaseR, out int exponentBase2, out int exponentBase10, out int numDigits, ParseFlag flags = 0)
-		{
-			flags |= G.ParseFlag.StopBeforeOverflow;
-
-			if ((flags & ParseFlag.SkipSpacesInFront) != 0)
-				source = SkipSpaces(source);
-
-			negative = false;
-			char c = source[0, '\0'];
-			if (c == '-' || c == '+') {
-				negative = c == '-';
-				source = source.Slice(1);
-			}
-
-			int numDigits2 = 0;
-			mantissa = 0;
-			exponentBase2 = 0;
-			exponentBase10 = 0;
-			exponentBaseR = 0;
-			
-			bool success = TryParseUInt(ref source, ref mantissa, radix, flags, out numDigits);
-			if (!success) // possible overflow, extra digits remain if so
-				numDigits += (exponentBaseR = SkipExtraDigits(ref source, radix, flags));
-			
-			c = source[0, '\0'];
-			if (c == '.' || (c == ',' && (flags & ParseFlag.AllowCommaDecimalPoint) != 0))
-			{
-				source = source.Slice(1);
-				if (exponentBaseR == 0) {
-					success = TryParseUInt(ref source, ref mantissa, radix, flags, out numDigits2);
-					if ((numDigits += numDigits2) == 0)
-						return false;
-					exponentBaseR = -numDigits2;
-				} else
-					Debug.Assert(!success);
-				if (!success) // possible overflow, extra digits remain if so
-					numDigits += SkipExtraDigits(ref source, radix, flags);
-				c = source[0, '\0'];
-			}
-
-			if (numDigits == 0)
-				return false;
-
-			success = true;
-			if (c == 'p' || c == 'P')
-			{
-				source = source.Slice(1);
-				success = TryParseInt(ref source, out exponentBase2, 10, flags) && success;
-				c = source[0, '\0'];
-			}
-			if (c == 'e' || c == 'E')
-			{
-				source = source.Slice(1);
-				success = TryParseInt(ref source, out exponentBase10, 10, flags) && success;
-			}
-			return success;
-		}
-
-		private static int SkipExtraDigits(ref UString s, int radix, ParseFlag flags)
-		{
-			for (int skipped = 0;; skipped++, s = s.Slice(1)) {
-				char c = s[0, '\0'];
-				uint digit = (uint)Base36DigitValue(c);
-				if (digit >= radix) {
-					if ((c == ' ' || c == '\t') && (flags & ParseFlag.SkipSpacesInsideNumber) != 0)
-						continue;
-					else if (c == '_' && (flags & ParseFlag.SkipUnderscores) != 0)
-						continue;
-					else
-						return skipped;
-				}
-			}
-		}
-
-		/// <summary>Parses the parts of a floating-point string. See the other 
-		/// overload for details.</summary>
-		/// <param name="radix">Base of the number to parse; must be 2 (binary), 
-		/// 4, 8 (octal), 10 (decimal), 16 (hexadecimal) or 32.</param>
-		/// <param name="negative">true if the string began with '-'.</param>
-		/// <param name="mantissa">Integer magnitude of the number.</param>
-		/// <param name="exponentBase2">Base-2 exponent to apply.</param>
-		/// <param name="exponentBase10">Base-10 exponent to apply.</param>
-		/// <param name="numDigits">Set to the number of digits in the number, not including the exponent part.</param>
-		/// <param name="flags">Alters parsing behavior, see <see cref="ParseFlags"/>.</param>
-		/// <remarks>
-		/// This method is a wrapper around the other overload that combines 
-		/// the 'exponentBaseR' parameter with 'exponentBase2' or 'exponentBase10'
-		/// depending on the radix. For example, when radix=10, this method 
-		/// adds <c>exponentBaseR</c> to <c>exponentBase10</c>.
-		/// </remarks>
-		public static bool TryParseFloatParts(ref UString source, int radix, out bool negative, out ulong mantissa, out int exponentBase2, out int exponentBase10, out int numDigits, ParseFlag flags = 0)
-		{
-			int radixShift = 0;
-			if (radix != 10) {
-				radixShift = MathEx.Log2Floor(radix);
-				if (radix > 32 || radix != 1 << radixShift)
-					throw new ArgumentOutOfRangeException("radix");
-			}
-
-			int exponentBaseR;
-			bool success = TryParseFloatParts(ref source, radix, out negative, out mantissa, out exponentBaseR, out exponentBase2, out exponentBase10, out numDigits, flags);
-
-			try {
-				checked {
-					if (radix == 10)
-						exponentBase10 += exponentBaseR;
-					else
-						exponentBase2 += exponentBaseR * radixShift;
-				}
-			} catch (OverflowException) {
-				return false;
-			}
-
-			return success;
-		}
-
-		/// <summary>Parses a string to a double-precision float, returning NaN on 
-		/// failure or an infinity value on overflow.</summary>
-		/// <param name="radix">Base of the number to parse; must be 2 (binary), 
-		/// 4, 8 (octal), 10 (decimal), 16 (hexadecimal) or 32.</param>
-		/// <param name="flags">Alters parsing behavior, see <see cref="ParseFlags"/>.</param>
-		public static double TryParseDouble(ref UString source, int radix, ParseFlag flags = 0)
-		{
-			ulong mantissa;
-			int exponentBase2, exponentBase10, numDigits;
-			bool negative;
-			if (!TryParseFloatParts(ref source, radix, out negative, out mantissa, out exponentBase2, out exponentBase10, out numDigits, flags))
-				return double.NaN;
-			else {
-				double num = MathEx.ShiftLeft((double)mantissa, exponentBase2);
-				if (negative)
-					num = -num;
-				if (exponentBase10 == 0)
-					return num;
-				return num * System.Math.Pow(10, exponentBase10);
-			}
-		}
-
-		/// <summary>Parses a string to a single-precision float, returning NaN on 
-		/// failure or an infinity value on overflow.</summary>
-		/// <param name="radix">Base of the number to parse; must be 2 (binary), 
-		/// 4, 8 (octal), 10 (decimal), 16 (hexadecimal) or 32.</param>
-		/// <param name="flags">Alters parsing behavior, see <see cref="ParseFlags"/>.</param>
-		public static float TryParseFloat(ref UString source, int radix, ParseFlag flags = 0)
-		{
-			ulong mantissa;
-			int exponentBase2, exponentBase10, numDigits;
-			bool negative;
-			if (!TryParseFloatParts(ref source, radix, out negative, out mantissa, out exponentBase2, out exponentBase10, out numDigits, flags))
-				return float.NaN;
-			else {
-				float num = MathEx.ShiftLeft((float)mantissa, exponentBase2);
-				if (negative)
-					num = -num;
-				if (exponentBase10 == 0)
-					return num;
-				return num * (float)System.Math.Pow(10, exponentBase10);
-			}
-		}
-
-		/// <summary>Gets the index of the first non-space character after the specified index.</summary>
-		/// <remarks>Only ' ' and '\t' are treated as spaces. If the index is invalid, it is returned unchanged.</remarks>
-		public static int SkipSpaces(string s, int index)
-		{
-			for (;;) {
-				if ((uint)index >= (uint)s.Length)
-					break;
-				char c = s[index];
-				if (c == ' ' || c == '\t')
-					index++;
-				else
-					break;
-			}
-			return index;
-		}
-
-		/// <summary>Returns a string with any spaces and tabs removed from the beginning.</summary>
-		public static UString SkipSpaces(UString s)
-		{
-			char c;
-			while ((c = s[0, '\0']) == ' ' || c == '\t')
-				s = s.Slice(1);
-			return s;
-		}
-	}
-
-	[Flags()]
-	public enum EscapeC
-	{
-		Minimal = 0,  // Only \r, \n, \0 and backslash are escaped.
-		Default = Control | Quotes,
-		Unicode = 2,  // Escape all characters with codes above 255 as \uNNNN
-		NonAscii = 1, // Escape all characters with codes above 127 as \xNN
-		Control = 4,  // Escape all characters with codes below 32  as \xNN, and also \t
-		ABFV = 8,     // Use \a \b \f and \v (overrides \xNN)
-		DoubleQuotes = 16, // Escape double quotes as \"
-		SingleQuotes = 32, // Escape single quotes as \'
-		Quotes = 48,
-	}
-
-	[TestFixture]
-	public class GTests : Assert
-	{
-		[Test] public void TestSwap()
-		{
-			int a = 7, b = 13;
-			G.Swap(ref a, ref b);
-			Assert.AreEqual(7, b);
-			Assert.AreEqual(13, a);
-		}
-		[Test] public void TestBinarySearch()
-		{
-			int[] list = new int[] { };
-			Assert.AreEqual(~0, G.BinarySearch(list, 15));
-			Assert.AreEqual(~0, G.BinarySearch(list, -15));
-			list = new int[] { 5 };
-			Assert.AreEqual(0, G.BinarySearch(list, 5));
-			Assert.AreEqual(~0, G.BinarySearch(list, 0));
-			Assert.AreEqual(~1, G.BinarySearch(list, 10));
-			list = new int[] { 5, 7 };
-			Assert.AreEqual(~0, G.BinarySearch(list, 0));
-			Assert.AreEqual( 0, G.BinarySearch(list, 5));
-			Assert.AreEqual(~1, G.BinarySearch(list, 6));
-			Assert.AreEqual( 1, G.BinarySearch(list, 7));
-			Assert.AreEqual(~2, G.BinarySearch(list, 10));
-			list = new int[] { 1, 5, 7, 13, 17, 29, 29, 31 };
-			Assert.AreEqual(~0, G.BinarySearch(list, -1));
-			Assert.AreEqual( 0, G.BinarySearch(list, 1));
-			Assert.AreEqual(~1, G.BinarySearch(list, 2));
-			Assert.AreEqual( 1, G.BinarySearch(list, 5));
-			Assert.AreEqual(~2, G.BinarySearch(list, 6));
-			Assert.AreEqual( 2, G.BinarySearch(list, 7));
-			Assert.AreEqual(~3, G.BinarySearch(list, 10));
-			Assert.AreEqual( 3, G.BinarySearch(list, 13));
-			Assert.AreEqual(~4, G.BinarySearch(list, 16));
-			Assert.AreEqual( 4, G.BinarySearch(list, 17));
-			Assert.AreEqual(~5, G.BinarySearch(list, 28));
-			int i = G.BinarySearch(list, 29);
-			Assert.IsTrue(i == 5 || i == 6);
-			Assert.AreEqual(~7, G.BinarySearch(list, 30));
-			Assert.AreEqual( 7, G.BinarySearch(list, 31));
-			Assert.AreEqual(~8, G.BinarySearch(list, 1000));
-		}
-		[Test] public void TestPredicatedBinarySearch()
-		{
-			Comparison<int> p = G.ToComparison<int>();
-			int[] list = new int[] { };
-			Assert.AreEqual(~0, G.BinarySearch<int>(list, 15, p));
-			Assert.AreEqual(~0, G.BinarySearch<int>(list, -15, p));
-			list = new int[] { 5 };
-			Assert.AreEqual(0, G.BinarySearch<int>(list, 5, p));
-			Assert.AreEqual(~0, G.BinarySearch<int>(list, 0, p));
-			Assert.AreEqual(~1, G.BinarySearch<int>(list, 10, p));
-			list = new int[] { 5, 7 };
-			Assert.AreEqual(~0, G.BinarySearch<int>(list, 0, p));
-			Assert.AreEqual( 0, G.BinarySearch<int>(list, 5, p));
-			Assert.AreEqual(~1, G.BinarySearch<int>(list, 6, p));
-			Assert.AreEqual( 1, G.BinarySearch<int>(list, 7, p));
-			Assert.AreEqual(~2, G.BinarySearch<int>(list, 10, p));
-			list = new int[] { 1, 5, 7, 13, 17, 29, 29, 31 };
-			Assert.AreEqual(~0, G.BinarySearch<int>(list, -1, p));
-			Assert.AreEqual( 0, G.BinarySearch<int>(list, 1, p));
-			Assert.AreEqual(~1, G.BinarySearch<int>(list, 2, p));
-			Assert.AreEqual( 1, G.BinarySearch<int>(list, 5, p));
-			Assert.AreEqual(~2, G.BinarySearch<int>(list, 6, p));
-			Assert.AreEqual( 2, G.BinarySearch<int>(list, 7, p));
-			Assert.AreEqual(~3, G.BinarySearch<int>(list, 10, p));
-			Assert.AreEqual( 3, G.BinarySearch<int>(list, 13, p));
-			Assert.AreEqual(~4, G.BinarySearch<int>(list, 16, p));
-			Assert.AreEqual( 4, G.BinarySearch<int>(list, 17, p));
-			Assert.AreEqual(~5, G.BinarySearch<int>(list, 28, p));
-			int i = G.BinarySearch<int>(list, 29, p);
-			Assert.IsTrue(i == 5 || i == 6);
-			Assert.AreEqual(~7, G.BinarySearch<int>(list, 30, p));
-			Assert.AreEqual( 7, G.BinarySearch<int>(list, 31, p));
-			Assert.AreEqual(~8, G.BinarySearch<int>(list, 1000, p));
-		}
-		[Test] public void TestSplitCommandLineArguments()
-		{
-			// Give it some easy and some difficult arguments
-			string input = "123: apple \t banana=\"a b\" Carrot\n"
-				+ "!@#$%^&*() \"duck\" \"error \"foo\"!\ngrape   ";
-			List<string> expected = new List<string>();
-			expected.Add("123:");
-			expected.Add("apple");
-			expected.Add("banana=\"a b\"");
-			expected.Add("Carrot");
-			expected.Add("!@#$%^&*()");
-			expected.Add("duck");
-			expected.Add("\"error \"foo\"!");
-			expected.Add("grape");
-			
-			List<string> output = G.SplitCommandLineArguments(input);
-			Assert.AreEqual(output.Count, expected.Count);
-			for (int i = 0; i < expected.Count; i++)
-				Assert.AreEqual(output[i], expected[i]);
-		}
-		[Test] public void TestUnescape()
-		{
-			Assert.AreEqual("", G.UnescapeCStyle(""));
-			Assert.AreEqual("foobar", G.UnescapeCStyle("foobar"));
-			Assert.AreEqual("foo\nbar", G.UnescapeCStyle(@"foo\nbar"));
-			Assert.AreEqual("\u2222\n\r\t", G.UnescapeCStyle(@"\u2222\n\r\t"));
-			Assert.AreEqual("\a\b\f\vA", G.UnescapeCStyle(@"\a\b\f\v\x41"));
-			Assert.AreEqual("ba\\z", G.UnescapeCStyle(@"ba\z", 0, 4, false));
-			Assert.AreEqual("baz", G.UnescapeCStyle(@"ba\z", 0, 4, true));
-			Assert.AreEqual("!!\n!!", G.UnescapeCStyle(@"<'!!\n!!'>", 2, 6, true));
-		}
-
-		[Test]
-		public void TestTryParseInt()
-		{
-			TestParse(true, 10, "0", 0, 0, 1);
-			TestParse(true, 10, "-0", 0, 0, 2);
-			TestParse(true, 3, "0", 0, 0, 1, false);
-			TestParse(true, 10, "123", 123, 0, 3);
-			TestParse(true, 10, "??123", 123, 2, 5);
-			TestParse(true, 10, "??  123abc", 123, 2, 7);
-			TestParse(true, 10, "??\t 123  abc", 123, 2, 7);
-			TestParse(true, 3, "210", 21, 0, 3);
-			TestParse(true, 3, " \t 210", 21, 0, 6);
-			TestParse(false,3, " \t 210", 0, 0, 0, false);
-			TestParse(true, 10, "1 -2", -2, 1, 4, true);
-			TestParse(false,10, "1 -2", 0, 1, 1, false);
-			TestParse(true, 10, "1 -22", -22, 1, 5, true);
-			TestParse(true, 4, "1 -22", -10, 1, 5, true);
-			TestParse(false,4, "1 -22", 0, 1, 1, false);
-			TestParse(true, 16, "F9", 0xF9, 0, 2);
-			TestParse(true, 16, "f9", 0xF9, 0, 2);
-			TestParse(true, 16, "abcdef", 0xabcdef, 0, 6);
-			TestParse(true, 16, "ABCDEF", 0xabcdef, 0, 6);
-			TestParse(true, 16, "abcdefgh", 0xabcdef, 0, 6);
-			TestParse(true, 16, "ABCDEFGH", 0xabcdef, 0, 6);
-			TestParse(true, 36, "az", 10*36+35, 0, 2);
-			TestParse(true, 100, "AZ1234", 103501020304, 0, 6);
-			TestParse(true, 100, " -AZ1234", -103501020304, 0, 8);
-			string s;
-			TestParse(true, 10, s = long.MaxValue.ToString(), long.MaxValue, 0, s.Length);
-			TestParse(true, 10, s = long.MinValue.ToString(), long.MinValue, 0, s.Length);
-			TestParse(true, 2, "111100010001000100010001000100010001", 0xF11111111, 0, 36);
-			TestParse(false, 10, "", 0, 0, 0);
-			TestParse(false, 10, "?!", 0, 0, 0);
-			TestParse(false, 10, " eh?", 0, 0, 1);
-			TestParse(false, 10, "123 eh?", 0, 3, 4);
-			TestParse(false, 16, "10123456789abcdef", 0x0123456789abcdef, 0, 17);
-			TestParse(false, 10, "- 1", 0, 0, 0, false);
-			TestParse(true, 10, "- 1", -1, 0, 3);
-
-			int i, result;
-			i = 1;
-			IsTrue(G.TryParseInt(" -AZ", ref i, out result, 100, false));
-			AreEqual(-1035, result);
-			AreEqual(i, 4);
-			i = 0;
-			IsFalse(G.TryParseInt(" -A123456Z", ref i, out result, 100, true));
-			AreEqual(unchecked((int)-1001020304050635), result);
-			AreEqual(i, 10);
-			i = 1;
-			IsTrue(G.TryParseInt(s = "0" + int.MinValue.ToString(), ref i, out result));
-			AreEqual(int.MinValue, result);
-			AreEqual(i, s.Length);
-			i = 0;
-			IsFalse(G.TryParseInt(s = ((long)int.MinValue - 1).ToString(), ref i, out result));
-			AreEqual(int.MaxValue, result);
-			AreEqual(i, s.Length);
-		}
-		private void TestParse(bool expectSuccess, int radix, string input, long expected, int i, int i_out, bool skipSpaces = true)
-		{
-			long result;
-			UString input2 = input.USlice(i);
-			bool success = G.TryParseInt(ref input2, out result, radix, 
-				skipSpaces ? G.ParseFlag.SkipSpacesInFront : 0);
-			AreEqual(expected, result);
-			AreEqual(expectSuccess, success);
-			AreEqual(i_out, input2.InternalStart);
-		}
-
-		[Test]
-		public void TestTryParseFloat()
-		{
-			// First, let's make sure it handles integers
-			TestParse(false, 10, "  ", float.NaN, G.ParseFlag.SkipSpacesInFront);
-			TestParse(true, 10, "0", 0);
-			TestParse(true, 10, "-0", 0);
-			TestParse(true, 10, "123", 123);
-			TestParse(true, 10, "  123", 123, G.ParseFlag.SkipSpacesInFront);
-			TestParse(false, 10, "??  123abc".USlice(2), 123, G.ParseFlag.SkipSpacesInFront);
-			TestParse(false, 10, "\t 123  abc", 123, G.ParseFlag.SkipSpacesInFront);
-			TestParse(false, 10, "3 21  abc", 3);
-			TestParse(false, 10, "3 21  abc", 321, G.ParseFlag.SkipSpacesInsideNumber);
-			TestParse(true, 4, "210", 36);
-			TestParse(true, 4, " \t 210", 36, G.ParseFlag.SkipSpacesInFront);
-			TestParse(false,4, " \t 210", float.NaN);
-			TestParse(true, 10, "-2", -2);
-			TestParse(true, 10, "-22", -22);
-			TestParse(true, 4, "-22", -10);
-			TestParse(false,4, "-248", -2);
-			TestParse(false,8, "-248", -20);
-			TestParse(false, 16, "ab_cdef", 0xab);
-			TestParse(true, 16, "ab_cdef", 0xabcdef, G.ParseFlag.SkipUnderscores);
-			TestParse(true, 16, "_AB__CDEF_", 0xabcdef, G.ParseFlag.SkipUnderscores);
-			TestParse(false, 16, "_", float.NaN, G.ParseFlag.SkipUnderscores);
-			TestParse(false, 16, "aBcDeFgH", 0xabcdef);
-			TestParse(true, 32, "av", 10*32+31);
-			TestParse(true, 10, int.MaxValue.ToString(), (float)int.MaxValue);
-			TestParse(true, 10, int.MinValue.ToString(), (float)int.MinValue);
-			TestParse(true, 2, "111100010001000100010001000100010001", (float)0xF11111111);
-
-			// Now for some floats...
-			TestParse(true, 8, "0.4", 0.5f);
-			TestParse(true, 10, "1.5", 1.5f);
-			TestParse(true, 16, "2.C", 2.75f);
-			TestParse(true, 2, "11.01", 3.25f);
-			TestParse(false, 10, "123.456f", 123.456f);
-
-			TestParse(true, 10, "+123.456e4", +123.456e4f);
-			TestParse(true, 10, "-123.456e30", -123.456e30f);
-			TestParse(true, 10, "123.456e+10", 123.456e+10f);
-			TestParse(true, 10, "123.456e-10", 123.456e-10f);
-			TestParse(false, 10, "123.456e-", float.NaN);
-			TestParse(true, 10, "123.456p2", 123.456f * 4f);
-			TestParse(true, 10, "123.456p+1", 123.456f * 2f);
-			TestParse(true, 10, "123.456p-1", 123.456f * 0.5f);
-			TestParse(false, 10, "123.456p*", float.NaN);
-			TestParse(false, 10, "123.456p+", float.NaN);
-			TestParse(true, 10, "123.456p-1e+3", 123456f * 0.5f);
-			TestParse(false, 10, "123.456e+3p-1", 123456f); // this order is NOT supported
-		
-			TestParse(true, 16, "1.4", 1.25f);
-			TestParse(true, 16, "123.456p12", (float)0x123456);
-			TestParse(true, 16, "123.456p-12", (float)0x123456 / (float)0x1000000);
-			TestParse(true, 16, "123p0e+1", (float)0x123 * 10f);
-			TestParse(true, 2, "1111p+8", (float)0xF00);
-			TestParse(true, 4, "32.10", 14.25f);
-			TestParse(true, 4, "32.10e+4", 14.25f * 10000f);
-			TestParse(true, 4, "32.10p+4", 14.25f * 16f);
-			TestParse(true, 8, "32.10", 26.125f);
-			TestParse(true, 8, "32.10e+4", 26.125f * 10000f);
-			TestParse(true, 8, "32.10p+4", 26.125f * 16f);
-
-			// Overflow, underflow, and truncation
-			TestParse(true, 10, "9876543210", 9876543210f);
-			TestParse(true, 10, "9876543210_98765.4321012", 987654321098765.4321012f, G.ParseFlag.SkipUnderscores);
-			TestParse(true, 10, "1e40", float.PositiveInfinity);
-			TestParse(true, 10, "-1e40", float.NegativeInfinity);
-			TestParse(true, 10, "-1e-50", 0);
-			TestParse(true, 10, "9876543210e5000", float.PositiveInfinity);
-			TestParse(false, 10, "9876543210e9876543210", float.NaN);
-			TestParse(false, 10, "9876543210p+9876543210", float.NaN);
-			TestParse(true, 2, "11110001000100010001000100010001.0001", (float)0xF11111111 / 16f);
-			TestParse(true, 10, "9876543210_9876543210.12345", 98765432109876543210.12345f, G.ParseFlag.SkipUnderscores);
-			TestParse(true, 10, "12345.0123456789_0123456789", 12345.01234567890123456789f, G.ParseFlag.SkipUnderscores);
-		}
-
-		private void TestParse(bool expectSuccess, int radix, UString input, float expected, G.ParseFlag flags = 0)
-		{
-			float result = G.TryParseFloat(ref input, radix, flags);
-			bool success = !float.IsNaN(result) && input.IsEmpty;
-			AreEqual(expectSuccess, success);
-			IsTrue(expected == result
-			    || expected == MathEx.NextLower(result)
-			    || expected == MathEx.NextHigher(result)
-				|| float.IsNaN(expected) && float.IsNaN(result));
-		}
-	}
-}
+using System;
+using System.Collections.Generic;
+using System.Text;
+using System.IO;
+using System.Text.RegularExpressions;
+using System.Collections;
+using System.Diagnostics;
+using System.Linq;
+using Loyc.MiniTest;
+using Loyc.Math;
+using Loyc.Threading;
+using Loyc.Collections;
+
+namespace Loyc
+{
+	public delegate string WriterDelegate(string format, params object[] args);
+
+	/// <summary>Contains global functions that don't really belong in any class.</summary>
+	public static class G
+	{
+		public static void Swap<T>(ref T a, ref T b)
+		{
+			T tmp = a;
+			a = b;
+			b = tmp;
+		}
+		public static int BinarySearch<T>(IList<T> list, T value, Comparison<T> pred)
+		{
+			int lo = 0, hi = list.Count, i;
+			while(lo < hi) 
+			{
+				i = (lo+hi)/2;
+				int cmp = pred(list[i], value);
+				if (cmp < 0)
+					lo = i+1;
+				else if (cmp > 0)
+					hi = i;
+				else
+					return i;
+			}
+			return ~lo;
+		}
+		public static int BinarySearch<T>(IList<T> list, T value) where T : IComparable<T>
+		{
+			return BinarySearch<T>(list, value, ToComparison<T>());
+		}
+		public static int BinarySearch<T>(IList<T> list, T value, IComparer<T> pred)
+		{
+			return BinarySearch<T>(list, value, ToComparison(pred));
+		}
+		public static Comparison<T> ToComparison<T>(IComparer<T> pred)
+		{
+			return delegate(T a, T b) { return pred.Compare(a, b); };
+		}
+		public static Comparison<T> ToComparison<T>() where T : IComparable<T>
+		{
+			return delegate(T a, T b) { return a.CompareTo(b); };
+		}
+		public static List<string> SplitCommandLineArguments(string listString)
+		{
+			List<string> list = new List<string>();
+			string regex = "(?=[^\\s\n])" // Match at least one non-whitespace character
+			             + "[^\\s\n\"]*"  // Optional unquoted text
+						   // (Optional quoted text, then optional unquoted text)*
+			             + "(\"[^\"\n]*(\"[^\\s\n\"]*)?)*";
+
+			Match m = Regex.Match(listString, regex, RegexOptions.IgnorePatternWhitespace);
+			for (; m.Success; m = m.NextMatch()) {
+				string s = m.ToString();
+				if (s.StartsWith("\"") && s.EndsWith("\""))
+					s = s.Substring(1, s.Length - 2);
+				list.Add(s);
+			}
+			return list;
+		}
+
+
+		public static Pair<T1, T2> Pair<T1, T2>(T1 a, T2 b) { return new Pair<T1, T2>(a, b); }
+		public static Triplet<T1, T2, T3> Triplet<T1, T2, T3>(T1 a, T2 b, T3 c) { return new Triplet<T1, T2, T3>(a, b, c); }
+
+		/// <summary>Same as Debug.Assert except that the argument is evaluated 
+		/// even in a Release build.</summary>
+		public static bool Verify(bool condition)
+		{
+			Debug.Assert(condition);
+			return condition;
+		}
+		public static void RequireArg(bool condition)
+		{
+			if (!condition)
+				throw new ArgumentException();
+		}
+		public static void RequireArg(bool condition, string argName, object argValue)
+		{
+			if (!condition)
+				throw new ArgumentException(Localize.From("Invalid argument ({0} = '{1}')", argName, argValue));
+		}
+		public static void Require(bool condition)
+		{
+			if (!condition)
+				throw new Exception(Localize.From("A required condition was false"));
+		}
+		public static void Require(bool condition, string msg)
+		{
+			if (!condition)
+				throw new Exception(Localize.From("Error: {0}", msg));
+		}
+
+		public static bool TryParseHex(UString s, out int value)
+		{
+			int count = TryParseHex(ref s, out value);
+			return count > 0 && s.IsEmpty;
+		}
+		public static int TryParseHex(ref UString s, out int value)
+		{
+			value = 0;
+			int len = 0;
+			for(;; len++, s = s.Slice(1))
+			{
+				int digit = HexDigitValue(s[0, '\0']);
+				if (digit == -1)
+					return len;
+				else
+					value = value * 16 + digit;
+			}
+		}
+		public static int HexDigitValue(char c)
+		{
+			if (c >= '0' && c <= '9')
+				return c - '0';
+			if (c >= 'A' && c <= 'F')
+				return c - 'A' + 10;
+			if (c >= 'a' && c <= 'f')
+				return c - 'a' + 10;
+			else
+				return -1;
+		}
+		public static int Base36DigitValue(char c)
+		{
+			if (c >= '0' && c <= '9')
+				return c - '0';
+			if (c >= 'A' && c <= 'Z')
+				return c - 'A' + 10;
+			if (c >= 'a' && c <= 'z')
+				return c - 'a' + 10;
+			else
+				return -1;
+		}
+		public static char HexDigitChar(int value)
+		{
+			Debug.Assert((uint)value < 16);
+			if ((uint)value < 10)
+				return (char)('0' + value);
+			else
+				return (char)('A' - 10 + value);
+		}
+
+		public static string EscapeCStyle(UString s, EscapeC flags = EscapeC.Default)
+		{
+			return EscapeCStyle(s, flags, '\0');
+		}
+		public static string EscapeCStyle(UString s, EscapeC flags, char quoteType)
+		{
+			StringBuilder s2 = new StringBuilder(s.Length+1);
+			bool any = false;
+			for (int i = 0; i < s.Length; i++) {
+				char c = s[i];
+				any |= EscapeCStyle(c, s2, flags, quoteType);
+			}
+			if (!any && s.InternalString.Length == s.Length)
+				return s.InternalString;
+			return s2.ToString();
+		}
+
+		public static bool EscapeCStyle(char c, StringBuilder @out, EscapeC flags = EscapeC.Default, char quoteType = '\0')
+		{
+			if (c > 255 && (flags & (EscapeC.Unicode | EscapeC.NonAscii)) != 0) {
+				@out.AppendFormat((IFormatProvider)null, @"\u{0:x0000}", (int)c);
+			} else if (c == '\"' && (flags & EscapeC.DoubleQuotes) != 0) {
+				@out.Append("\\\"");
+			} else if (c == '\'' && (flags & EscapeC.SingleQuotes) != 0) {
+				@out.Append("\\'");
+			} else if (c == quoteType) {
+				@out.Append('\\');
+				@out.Append(c);
+			}
+			else if (c < 32)
+			{
+				if (c == '\n')
+					@out.Append(@"\n");
+				else if (c == '\r')
+					@out.Append(@"\r");
+				else if (c == '\0')
+					@out.Append(@"\0");
+				else {
+					if ((flags & EscapeC.ABFV) != 0)
+					{
+						if (c == '\a') { // 7 (alert)
+							@out.Append(@"\a");
+							return true;
+						}
+						if (c == '\b') { // 8 (backspace)
+							@out.Append(@"\b");
+							return true;
+						}
+						if (c == '\f') { // 12 (form feed)
+							@out.Append(@"\f");
+							return true; 
+						}
+						if (c == '\v') { // 11 (vertical tab)
+							@out.Append(@"\v");
+							return true;
+						}
+					}
+					if ((flags & EscapeC.Control) != 0)
+					{
+						if (c == '\t')
+							@out.Append(@"\t");
+						else
+							@out.AppendFormat(null, @"\x{0:X2}", (int)c);
+					}
+					else
+						@out.Append(c);
+				}
+			}
+			else if (c == '\\') {
+				@out.Append(@"\\");
+			} else if (c > 127 && (flags & EscapeC.NonAscii) != 0) {
+				@out.AppendFormat(null, @"\x{0:X2}", (int)c);
+			} else {
+				@out.Append(c);
+				return false;
+			}
+			return true;
+		}
+		/// <summary>Unescapes a string that uses C-style escape sequences, e.g. "\n\r" becomes @"\n\r".</summary>
+		public static string UnescapeCStyle(string s)
+		{
+			return UnescapeCStyle(s, 0, s.Length, false);
+		}
+
+		/// <summary>Unescapes a string that uses C-style escape sequences, e.g. "\n\r" becomes @"\n\r".</summary>
+		/// <param name="removeUnnecessaryBackslashes">Causes the backslash before 
+		/// an unrecognized escape sequence to be removed, e.g. "\z" => "z".</param>
+		public static string UnescapeCStyle(string s, int index, int length, bool removeUnnecessaryBackslashes)
+		{
+			StringBuilder s2 = new StringBuilder(length);
+			for (int i = index; i < index + length; ) {
+				int oldi = i;
+				char c = UnescapeChar(s, ref i);
+				if (removeUnnecessaryBackslashes && c == '\\' && i == oldi + 1)
+					continue;
+				s2.Append(c);
+			}
+			return s2.ToString();
+		}
+
+		public static char UnescapeChar(ref UString s)
+		{
+			int i = s.InternalStart, i0 = i;
+			char c = UnescapeChar(s.InternalString, ref i);
+			s = new UString(s.InternalString, i, s.Length - (i - i0));
+			return c;
+		}
+
+		/// <summary>Unescapes a single character of a string, e.g. 
+		/// <c>int = 3; UnescapeChar("foo\\n", ref i) == '\n'</c>. Returns the 
+		/// character at 'index' if it is not a backslash, or if it is a 
+		/// backslash but no escape sequence could be discerned.</summary>
+		/// <exception cref="IndexOutOfRangeException">The index was invalid.</exception>
+		public static char UnescapeChar(string s, ref int i)
+		{
+			char c = s[i++];
+			if (c == '\\' && i < s.Length) {
+				int code;
+				UString slice;
+				switch (s[i++]) {
+				case 'u':
+					slice = s.USlice(i, 4);
+					if (G.TryParseHex(slice, out code)) {
+						i += slice.Length;
+						return (char)code;
+					} else
+						break;
+				case 'x':
+					slice = s.USlice(i, 4);
+					if (G.TryParseHex(slice, out code)) {
+						i += slice.Length;
+						return (char)code;
+					} else
+						break;
+				case '\\':
+					return '\\';
+				case '\"':
+					return '\"';
+				case '\'':
+					return '\'';
+				case '`':
+					return '`';
+				case 't':
+					return '\t';
+				case 'n':
+					return '\n';
+				case 'r':
+					return '\r';
+				case 'a':
+					return '\a';
+				case 'b':
+					return '\b';
+				case 'f':
+					return '\f';
+				case 'v':
+					return '\v';
+				case '0':
+					return '\0';
+				}
+				i--;
+			}
+			return c;
+		}
+
+		/// <summary>Helper function for a using statement that temporarily 
+		/// modifies a thread-local variable.</summary>
+		/// <param name="variable">Variable to change</param>
+		/// <param name="newValue">New value</param>
+		/// <example>
+		/// // Temporarily change the target of compiler error messages
+		/// using (var _ = G.PushTLV(CompilerOutput.Writer, CustomWriter))
+		/// {
+		///		Warning.Write(SourcePos.Nowhere, "This message will go to a custom writer");
+		/// }
+		/// Warning.Write(SourcePos.Nowhere, "But this message will go to the original one");
+		/// </example>
+		public static PushedTLV<T> PushTLV<T>(ThreadLocalVariable<T> variable, T newValue)
+		{
+			return new PushedTLV<T>(variable, newValue);
+		}
+
+
+		/// <summary>Tries to parse a string to an integer. Unlike <see cref="Int32.TryParse(string, out int)"/>,
+		/// this method allows parsing to start at any point in the string, it 
+		/// allows non-numeric data after the number, and it can parse numbers that
+		/// are not in base 10.</summary>
+		/// <param name="radix">Number base, e.g. 10 for decimal and 2 for binary.</param>
+		/// <param name="index">Location at which to start parsing</param>
+		/// <param name="flags"><see cref="ParseFlag"/>s that affect parsing behavior.</param>
+		/// <param name="skipSpaces">Whether to skip spaces before parsing. Only 
+		/// the ' ' and '\t' characters are treated as spaces. No space is allowed 
+		/// between '-' and the digits of a negative number, even with this flag.</param>
+		/// <param name="stopBeforeOverflow">Changes overflow handling behavior
+		/// so that the result does not overflow, and the digit(s) at the end of
+		/// the string, that would have caused overflow, are ignored. In this case,
+		/// the return value is still false.</param>
+		/// <returns>True if a number was found starting at the specified index
+		/// and it was successfully converted to a number, or false if not.</returns>
+		/// <remarks>
+		/// This method never throws. If parsing fails, index is left unchanged, 
+		/// except that spaces are still skipped if you set the skipSpaces flag. 
+		/// If base>36, parsing can succeed but digits above 35 (Z) cannot occur 
+		/// in the output number. If the input number cannot fit in 'result', the 
+		/// return value is false but index increases anyway, and 'result' is a 
+		/// bitwise truncated version of the number.
+		/// <para/>
+		/// When parsing input such as "12.34", the parser stops and returns true
+		/// at the dot (with a result of 12 in this case).
+		/// </remarks>
+		public static bool TryParseInt(string s, ref int index, out int result, int radix = 10, bool skipSpaces = true)
+		{
+			UString slice = s.USlice(index);
+			bool success = TryParseInt(ref slice, out result, radix, skipSpaces ? ParseFlag.SkipSpacesInFront : 0);
+			index = slice.InternalStart;
+			return success;
+		}
+
+		/// <inheritdoc cref="TryParseInt(string, ref int, out int, int, bool)"/>
+		public static bool TryParseInt(ref UString s, out int result, int radix = 10, ParseFlag flags = 0)
+		{
+			long resultL;
+			bool ok = TryParseInt(ref s, out resultL, radix, flags);
+			result = (int)resultL;
+			return ok && result == resultL;
+		}
+
+		/// <inheritdoc cref="TryParseInt(string, ref int, out int, int, bool)"/>
+		public static bool TryParseInt(ref UString input, out long result, int radix = 10, ParseFlag flags = 0)
+		{
+			if ((flags & ParseFlag.SkipSpacesInFront) != 0)
+				input = SkipSpaces(input);
+			UString s = input;
+
+			bool negative = false;
+			char c = s[0, '\0'];
+			if (c == '-' || c == '+') {
+				negative = c == '-';
+				s = s.Slice(1);
+			}
+
+			ulong resultU = 0;
+			int numDigits;
+			bool ok = TryParseUInt(ref s, ref resultU, radix, flags, out numDigits);
+			result = negative ? -(long)resultU : (long)resultU;
+			if (numDigits != 0)
+				input = s;
+			return ok && ((result < 0) == negative || result == 0);
+		}
+
+		/// <summary>Flags that can be used with the overload of TryParseAt() 
+		/// that parses unsigned integers.</summary>
+		public enum ParseFlag
+		{
+			/// <summary>Skip spaces before the number. Without this flag, spaces make parsing fail.</summary>
+			SkipSpacesInFront = 1,
+			/// <summary>Skip spaces inside the number. Without this flag, spaces make parsing stop.</summary>
+			SkipSpacesInsideNumber = 2,
+			/// <summary>Changes overflow handling behavior when parsing an integer,
+			/// so that the result does not overflow (wrap), and the digit(s) at the 
+			/// end of the string, that would have caused overflow, are ignored. In 
+			/// this case, the return value is still false.</summary>
+			StopBeforeOverflow = 4,
+			/// <summary>Skip underscores inside number. Without this flag, underscores make parsing stop.</summary>
+			SkipUnderscores = 8,
+			/// <summary>Whether to treat comma as a decimal point when parsing a float. 
+			/// The dot '.' is always treated as a decimal point.</summary>
+			AllowCommaDecimalPoint = 8,
+		}
+
+		public static bool TryParseUInt(ref UString s, out ulong result, int radix = 10, ParseFlag flags = 0)
+		{
+			int _;
+			result = 0;
+			return TryParseUInt(ref s, ref result, radix, flags, out _);
+		}
+		static bool TryParseUInt(ref UString s, ref ulong result, int radix, ParseFlag flags, out int numDigits)
+		{
+			numDigits = 0;
+			if ((flags & ParseFlag.SkipSpacesInFront) != 0)
+				s = SkipSpaces(s);
+			
+			bool overflow = false;
+			int oldStart = s.InternalStart;
+			
+			for (;; s = s.Slice(1))
+			{
+				char c = s[0, '\0'];
+				uint digit = (uint)Base36DigitValue(c);
+				if (digit >= radix) {
+					if ((c == ' ' || c == '\t') && (flags & ParseFlag.SkipSpacesInsideNumber) != 0)
+						continue;
+					else if (c == '_' && (flags & ParseFlag.SkipUnderscores) != 0)
+						continue;
+					else
+						break;
+				}
+
+				ulong next;
+				try {
+					next = checked(result * (uint)radix + digit);
+				} catch (OverflowException) {
+					overflow = true;
+					if ((flags & ParseFlag.StopBeforeOverflow) != 0)
+						return false;
+					next = result * (uint)radix + digit;
+				}
+				numDigits++;
+				result = next;
+			}
+			return !overflow && numDigits > 0;
+		}
+
+		/// <summary>Low-level method that identifies the parts of a float literal
+		/// of arbitrary base (typically base 2, 10, or 16) with no prefix or 
+		/// suffix, such as <c>2.Cp0</c> (which means 2.75 in base 16).</summary>
+		/// <param name="radix">Base of the number to parse; must be between 2
+		/// and 36.</param>
+		/// <param name="mantissa">Integer magnitude of the number.</param>
+		/// <param name="exponentBase2">Base-2 exponent to apply, as specified by
+		/// the 'p' suffix, or 0 if there is no 'p' suffix..</param>
+		/// <param name="exponentBase10">Base-10 exponent to apply, as specified by
+		/// the 'e' suffix, or 0 if there is no 'e' suffix..</param>
+		/// <param name="exponentBaseR">Base-radix exponent to apply. This number
+		/// is based on the front part of the number only (not including the 'p' or
+		/// 'e' suffix). Negative values represent digits after the decimal point,
+		/// while positive numbers represent 64-bit overflow. For example, if the
+		/// input is <c>12.3456</c> with <c>radix=10</c>, the output will be 
+		/// <c>mantissa=123456</c> and <c>exponentBaseR=-4</c>. If the input is 
+		/// <c>0123_4567_89AB_CDEF_1234.5678</c> with <c>radix=16</c>, the mantissa 
+		/// overflows, and the result is <c>mantissa = 0x1234_5678_9ABC_DEF1</c> 
+		/// with <c>exponentBaseR=3</c>.</param>
+		/// <param name="numDigits">Set to the number of digits in the number, not 
+		/// including the exponent part.</param>
+		/// <param name="flags">Alters parsing behavior, see <see cref="ParseFlags"/>.</param>
+		/// <remarks>
+		/// The syntax required is
+		/// <code>
+		///   ( '+'|'-' )?
+		///   ( Digits ('.' Digits?)? | '.' Digits )
+		///   ( ('p'|'P') ('-'|'+')? DecimalDigits+ )?
+		///   ( ('e'|'E') ('-'|'+')? DecimalDigits+ )?
+		/// </code>
+		/// where Digits refers to one digits in the requested base, possibly 
+		/// including underscores or spaces if the flags allow it; similarly, 
+		/// DecimalDigits refers to base-10 digits and is also affected by the
+		/// flags.
+		/// <para/>
+		/// Returns false if there was an error interpreting the input.
+		/// <para/>
+		/// To keep the parser relatively simple, it does not roll back in case of 
+		/// error the way the int parser does. For example, given the input "23p", 
+		/// the 'p' is consumed and causes the method to return false, even though
+		/// the parse could have been successful if it had ignored the 'p'.
+		/// </remarks>
+		public static bool TryParseFloatParts(ref UString source, int radix, out bool negative, out ulong mantissa, out int exponentBaseR, out int exponentBase2, out int exponentBase10, out int numDigits, ParseFlag flags = 0)
+		{
+			flags |= G.ParseFlag.StopBeforeOverflow;
+
+			if ((flags & ParseFlag.SkipSpacesInFront) != 0)
+				source = SkipSpaces(source);
+
+			negative = false;
+			char c = source[0, '\0'];
+			if (c == '-' || c == '+') {
+				negative = c == '-';
+				source = source.Slice(1);
+			}
+
+			int numDigits2 = 0;
+			mantissa = 0;
+			exponentBase2 = 0;
+			exponentBase10 = 0;
+			exponentBaseR = 0;
+			
+			bool success = TryParseUInt(ref source, ref mantissa, radix, flags, out numDigits);
+			if (!success) // possible overflow, extra digits remain if so
+				numDigits += (exponentBaseR = SkipExtraDigits(ref source, radix, flags));
+			
+			c = source[0, '\0'];
+			if (c == '.' || (c == ',' && (flags & ParseFlag.AllowCommaDecimalPoint) != 0))
+			{
+				source = source.Slice(1);
+				if (exponentBaseR == 0) {
+					success = TryParseUInt(ref source, ref mantissa, radix, flags, out numDigits2);
+					if ((numDigits += numDigits2) == 0)
+						return false;
+					exponentBaseR = -numDigits2;
+				} else
+					Debug.Assert(!success);
+				if (!success) // possible overflow, extra digits remain if so
+					numDigits += SkipExtraDigits(ref source, radix, flags);
+				c = source[0, '\0'];
+			}
+
+			if (numDigits == 0)
+				return false;
+
+			success = true;
+			if (c == 'p' || c == 'P')
+			{
+				source = source.Slice(1);
+				success = TryParseInt(ref source, out exponentBase2, 10, flags) && success;
+				c = source[0, '\0'];
+			}
+			if (c == 'e' || c == 'E')
+			{
+				source = source.Slice(1);
+				success = TryParseInt(ref source, out exponentBase10, 10, flags) && success;
+			}
+			return success;
+		}
+
+		private static int SkipExtraDigits(ref UString s, int radix, ParseFlag flags)
+		{
+			for (int skipped = 0;; skipped++, s = s.Slice(1)) {
+				char c = s[0, '\0'];
+				uint digit = (uint)Base36DigitValue(c);
+				if (digit >= radix) {
+					if ((c == ' ' || c == '\t') && (flags & ParseFlag.SkipSpacesInsideNumber) != 0)
+						continue;
+					else if (c == '_' && (flags & ParseFlag.SkipUnderscores) != 0)
+						continue;
+					else
+						return skipped;
+				}
+			}
+		}
+
+		/// <summary>Parses the parts of a floating-point string. See the other 
+		/// overload for details.</summary>
+		/// <param name="radix">Base of the number to parse; must be 2 (binary), 
+		/// 4, 8 (octal), 10 (decimal), 16 (hexadecimal) or 32.</param>
+		/// <param name="negative">true if the string began with '-'.</param>
+		/// <param name="mantissa">Integer magnitude of the number.</param>
+		/// <param name="exponentBase2">Base-2 exponent to apply.</param>
+		/// <param name="exponentBase10">Base-10 exponent to apply.</param>
+		/// <param name="numDigits">Set to the number of digits in the number, not including the exponent part.</param>
+		/// <param name="flags">Alters parsing behavior, see <see cref="ParseFlags"/>.</param>
+		/// <remarks>
+		/// This method is a wrapper around the other overload that combines 
+		/// the 'exponentBaseR' parameter with 'exponentBase2' or 'exponentBase10'
+		/// depending on the radix. For example, when radix=10, this method 
+		/// adds <c>exponentBaseR</c> to <c>exponentBase10</c>.
+		/// </remarks>
+		public static bool TryParseFloatParts(ref UString source, int radix, out bool negative, out ulong mantissa, out int exponentBase2, out int exponentBase10, out int numDigits, ParseFlag flags = 0)
+		{
+			int radixShift = 0;
+			if (radix != 10) {
+				radixShift = MathEx.Log2Floor(radix);
+				if (radix > 32 || radix != 1 << radixShift)
+					throw new ArgumentOutOfRangeException("radix");
+			}
+
+			int exponentBaseR;
+			bool success = TryParseFloatParts(ref source, radix, out negative, out mantissa, out exponentBaseR, out exponentBase2, out exponentBase10, out numDigits, flags);
+
+			try {
+				checked {
+					if (radix == 10)
+						exponentBase10 += exponentBaseR;
+					else
+						exponentBase2 += exponentBaseR * radixShift;
+				}
+			} catch (OverflowException) {
+				return false;
+			}
+
+			return success;
+		}
+
+		/// <summary>Parses a string to a double-precision float, returning NaN on 
+		/// failure or an infinity value on overflow.</summary>
+		/// <param name="radix">Base of the number to parse; must be 2 (binary), 
+		/// 4, 8 (octal), 10 (decimal), 16 (hexadecimal) or 32.</param>
+		/// <param name="flags">Alters parsing behavior, see <see cref="ParseFlags"/>.</param>
+		public static double TryParseDouble(ref UString source, int radix, ParseFlag flags = 0)
+		{
+			ulong mantissa;
+			int exponentBase2, exponentBase10, numDigits;
+			bool negative;
+			if (!TryParseFloatParts(ref source, radix, out negative, out mantissa, out exponentBase2, out exponentBase10, out numDigits, flags))
+				return double.NaN;
+			else {
+				double num = MathEx.ShiftLeft((double)mantissa, exponentBase2);
+				if (negative)
+					num = -num;
+				if (exponentBase10 == 0)
+					return num;
+				return num * System.Math.Pow(10, exponentBase10);
+			}
+		}
+
+		/// <summary>Parses a string to a single-precision float, returning NaN on 
+		/// failure or an infinity value on overflow.</summary>
+		/// <param name="radix">Base of the number to parse; must be 2 (binary), 
+		/// 4, 8 (octal), 10 (decimal), 16 (hexadecimal) or 32.</param>
+		/// <param name="flags">Alters parsing behavior, see <see cref="ParseFlags"/>.</param>
+		public static float TryParseFloat(ref UString source, int radix, ParseFlag flags = 0)
+		{
+			ulong mantissa;
+			int exponentBase2, exponentBase10, numDigits;
+			bool negative;
+			if (!TryParseFloatParts(ref source, radix, out negative, out mantissa, out exponentBase2, out exponentBase10, out numDigits, flags))
+				return float.NaN;
+			else {
+				float num = MathEx.ShiftLeft((float)mantissa, exponentBase2);
+				if (negative)
+					num = -num;
+				if (exponentBase10 == 0)
+					return num;
+				return num * (float)System.Math.Pow(10, exponentBase10);
+			}
+		}
+
+		/// <summary>Gets the index of the first non-space character after the specified index.</summary>
+		/// <remarks>Only ' ' and '\t' are treated as spaces. If the index is invalid, it is returned unchanged.</remarks>
+		public static int SkipSpaces(string s, int index)
+		{
+			for (;;) {
+				if ((uint)index >= (uint)s.Length)
+					break;
+				char c = s[index];
+				if (c == ' ' || c == '\t')
+					index++;
+				else
+					break;
+			}
+			return index;
+		}
+
+		/// <summary>Returns a string with any spaces and tabs removed from the beginning.</summary>
+		public static UString SkipSpaces(UString s)
+		{
+			char c;
+			while ((c = s[0, '\0']) == ' ' || c == '\t')
+				s = s.Slice(1);
+			return s;
+		}
+	}
+
+	[Flags()]
+	public enum EscapeC
+	{
+		Minimal = 0,  // Only \r, \n, \0 and backslash are escaped.
+		Default = Control | Quotes,
+		Unicode = 2,  // Escape all characters with codes above 255 as \uNNNN
+		NonAscii = 1, // Escape all characters with codes above 127 as \xNN
+		Control = 4,  // Escape all characters with codes below 32  as \xNN, and also \t
+		ABFV = 8,     // Use \a \b \f and \v (overrides \xNN)
+		DoubleQuotes = 16, // Escape double quotes as \"
+		SingleQuotes = 32, // Escape single quotes as \'
+		Quotes = 48,
+	}
+
+	[TestFixture]
+	public class GTests : Assert
+	{
+		[Test] public void TestSwap()
+		{
+			int a = 7, b = 13;
+			G.Swap(ref a, ref b);
+			Assert.AreEqual(7, b);
+			Assert.AreEqual(13, a);
+		}
+		[Test] public void TestBinarySearch()
+		{
+			int[] list = new int[] { };
+			Assert.AreEqual(~0, G.BinarySearch(list, 15));
+			Assert.AreEqual(~0, G.BinarySearch(list, -15));
+			list = new int[] { 5 };
+			Assert.AreEqual(0, G.BinarySearch(list, 5));
+			Assert.AreEqual(~0, G.BinarySearch(list, 0));
+			Assert.AreEqual(~1, G.BinarySearch(list, 10));
+			list = new int[] { 5, 7 };
+			Assert.AreEqual(~0, G.BinarySearch(list, 0));
+			Assert.AreEqual( 0, G.BinarySearch(list, 5));
+			Assert.AreEqual(~1, G.BinarySearch(list, 6));
+			Assert.AreEqual( 1, G.BinarySearch(list, 7));
+			Assert.AreEqual(~2, G.BinarySearch(list, 10));
+			list = new int[] { 1, 5, 7, 13, 17, 29, 29, 31 };
+			Assert.AreEqual(~0, G.BinarySearch(list, -1));
+			Assert.AreEqual( 0, G.BinarySearch(list, 1));
+			Assert.AreEqual(~1, G.BinarySearch(list, 2));
+			Assert.AreEqual( 1, G.BinarySearch(list, 5));
+			Assert.AreEqual(~2, G.BinarySearch(list, 6));
+			Assert.AreEqual( 2, G.BinarySearch(list, 7));
+			Assert.AreEqual(~3, G.BinarySearch(list, 10));
+			Assert.AreEqual( 3, G.BinarySearch(list, 13));
+			Assert.AreEqual(~4, G.BinarySearch(list, 16));
+			Assert.AreEqual( 4, G.BinarySearch(list, 17));
+			Assert.AreEqual(~5, G.BinarySearch(list, 28));
+			int i = G.BinarySearch(list, 29);
+			Assert.IsTrue(i == 5 || i == 6);
+			Assert.AreEqual(~7, G.BinarySearch(list, 30));
+			Assert.AreEqual( 7, G.BinarySearch(list, 31));
+			Assert.AreEqual(~8, G.BinarySearch(list, 1000));
+		}
+		[Test] public void TestPredicatedBinarySearch()
+		{
+			Comparison<int> p = G.ToComparison<int>();
+			int[] list = new int[] { };
+			Assert.AreEqual(~0, G.BinarySearch<int>(list, 15, p));
+			Assert.AreEqual(~0, G.BinarySearch<int>(list, -15, p));
+			list = new int[] { 5 };
+			Assert.AreEqual(0, G.BinarySearch<int>(list, 5, p));
+			Assert.AreEqual(~0, G.BinarySearch<int>(list, 0, p));
+			Assert.AreEqual(~1, G.BinarySearch<int>(list, 10, p));
+			list = new int[] { 5, 7 };
+			Assert.AreEqual(~0, G.BinarySearch<int>(list, 0, p));
+			Assert.AreEqual( 0, G.BinarySearch<int>(list, 5, p));
+			Assert.AreEqual(~1, G.BinarySearch<int>(list, 6, p));
+			Assert.AreEqual( 1, G.BinarySearch<int>(list, 7, p));
+			Assert.AreEqual(~2, G.BinarySearch<int>(list, 10, p));
+			list = new int[] { 1, 5, 7, 13, 17, 29, 29, 31 };
+			Assert.AreEqual(~0, G.BinarySearch<int>(list, -1, p));
+			Assert.AreEqual( 0, G.BinarySearch<int>(list, 1, p));
+			Assert.AreEqual(~1, G.BinarySearch<int>(list, 2, p));
+			Assert.AreEqual( 1, G.BinarySearch<int>(list, 5, p));
+			Assert.AreEqual(~2, G.BinarySearch<int>(list, 6, p));
+			Assert.AreEqual( 2, G.BinarySearch<int>(list, 7, p));
+			Assert.AreEqual(~3, G.BinarySearch<int>(list, 10, p));
+			Assert.AreEqual( 3, G.BinarySearch<int>(list, 13, p));
+			Assert.AreEqual(~4, G.BinarySearch<int>(list, 16, p));
+			Assert.AreEqual( 4, G.BinarySearch<int>(list, 17, p));
+			Assert.AreEqual(~5, G.BinarySearch<int>(list, 28, p));
+			int i = G.BinarySearch<int>(list, 29, p);
+			Assert.IsTrue(i == 5 || i == 6);
+			Assert.AreEqual(~7, G.BinarySearch<int>(list, 30, p));
+			Assert.AreEqual( 7, G.BinarySearch<int>(list, 31, p));
+			Assert.AreEqual(~8, G.BinarySearch<int>(list, 1000, p));
+		}
+		[Test] public void TestSplitCommandLineArguments()
+		{
+			// Give it some easy and some difficult arguments
+			string input = "123: apple \t banana=\"a b\" Carrot\n"
+				+ "!@#$%^&*() \"duck\" \"error \"foo\"!\ngrape   ";
+			List<string> expected = new List<string>();
+			expected.Add("123:");
+			expected.Add("apple");
+			expected.Add("banana=\"a b\"");
+			expected.Add("Carrot");
+			expected.Add("!@#$%^&*()");
+			expected.Add("duck");
+			expected.Add("\"error \"foo\"!");
+			expected.Add("grape");
+			
+			List<string> output = G.SplitCommandLineArguments(input);
+			Assert.AreEqual(output.Count, expected.Count);
+			for (int i = 0; i < expected.Count; i++)
+				Assert.AreEqual(output[i], expected[i]);
+		}
+		[Test] public void TestUnescape()
+		{
+			Assert.AreEqual("", G.UnescapeCStyle(""));
+			Assert.AreEqual("foobar", G.UnescapeCStyle("foobar"));
+			Assert.AreEqual("foo\nbar", G.UnescapeCStyle(@"foo\nbar"));
+			Assert.AreEqual("\u2222\n\r\t", G.UnescapeCStyle(@"\u2222\n\r\t"));
+			Assert.AreEqual("\a\b\f\vA", G.UnescapeCStyle(@"\a\b\f\v\x41"));
+			Assert.AreEqual("ba\\z", G.UnescapeCStyle(@"ba\z", 0, 4, false));
+			Assert.AreEqual("baz", G.UnescapeCStyle(@"ba\z", 0, 4, true));
+			Assert.AreEqual("!!\n!!", G.UnescapeCStyle(@"<'!!\n!!'>", 2, 6, true));
+		}
+
+		[Test]
+		public void TestTryParseInt()
+		{
+			TestParse(true, 10, "0", 0, 0, 1);
+			TestParse(true, 10, "-0", 0, 0, 2);
+			TestParse(true, 3, "0", 0, 0, 1, false);
+			TestParse(true, 10, "123", 123, 0, 3);
+			TestParse(true, 10, "??123", 123, 2, 5);
+			TestParse(true, 10, "??  123abc", 123, 2, 7);
+			TestParse(true, 10, "??\t 123  abc", 123, 2, 7);
+			TestParse(true, 3, "210", 21, 0, 3);
+			TestParse(true, 3, " \t 210", 21, 0, 6);
+			TestParse(false,3, " \t 210", 0, 0, 0, false);
+			TestParse(true, 10, "1 -2", -2, 1, 4, true);
+			TestParse(false,10, "1 -2", 0, 1, 1, false);
+			TestParse(true, 10, "1 -22", -22, 1, 5, true);
+			TestParse(true, 4, "1 -22", -10, 1, 5, true);
+			TestParse(false,4, "1 -22", 0, 1, 1, false);
+			TestParse(true, 16, "F9", 0xF9, 0, 2);
+			TestParse(true, 16, "f9", 0xF9, 0, 2);
+			TestParse(true, 16, "abcdef", 0xabcdef, 0, 6);
+			TestParse(true, 16, "ABCDEF", 0xabcdef, 0, 6);
+			TestParse(true, 16, "abcdefgh", 0xabcdef, 0, 6);
+			TestParse(true, 16, "ABCDEFGH", 0xabcdef, 0, 6);
+			TestParse(true, 36, "az", 10*36+35, 0, 2);
+			TestParse(true, 100, "AZ1234", 103501020304, 0, 6);
+			TestParse(true, 100, " -AZ1234", -103501020304, 0, 8);
+			string s;
+			TestParse(true, 10, s = long.MaxValue.ToString(), long.MaxValue, 0, s.Length);
+			TestParse(true, 10, s = long.MinValue.ToString(), long.MinValue, 0, s.Length);
+			TestParse(true, 2, "111100010001000100010001000100010001", 0xF11111111, 0, 36);
+			TestParse(false, 10, "", 0, 0, 0);
+			TestParse(false, 10, "?!", 0, 0, 0);
+			TestParse(false, 10, " eh?", 0, 0, 1);
+			TestParse(false, 10, "123 eh?", 0, 3, 4);
+			TestParse(false, 16, "10123456789abcdef", 0x0123456789abcdef, 0, 17);
+			TestParse(false, 10, "- 1", 0, 0, 0, false);
+			TestParse(true, 10, "- 1", -1, 0, 3);
+
+			int i, result;
+			i = 1;
+			IsTrue(G.TryParseInt(" -AZ", ref i, out result, 100, false));
+			AreEqual(-1035, result);
+			AreEqual(i, 4);
+			i = 0;
+			IsFalse(G.TryParseInt(" -A123456Z", ref i, out result, 100, true));
+			AreEqual(unchecked((int)-1001020304050635), result);
+			AreEqual(i, 10);
+			i = 1;
+			IsTrue(G.TryParseInt(s = "0" + int.MinValue.ToString(), ref i, out result));
+			AreEqual(int.MinValue, result);
+			AreEqual(i, s.Length);
+			i = 0;
+			IsFalse(G.TryParseInt(s = ((long)int.MinValue - 1).ToString(), ref i, out result));
+			AreEqual(int.MaxValue, result);
+			AreEqual(i, s.Length);
+		}
+		private void TestParse(bool expectSuccess, int radix, string input, long expected, int i, int i_out, bool skipSpaces = true)
+		{
+			long result;
+			UString input2 = input.USlice(i);
+			bool success = G.TryParseInt(ref input2, out result, radix, 
+				skipSpaces ? G.ParseFlag.SkipSpacesInFront : 0);
+			AreEqual(expected, result);
+			AreEqual(expectSuccess, success);
+			AreEqual(i_out, input2.InternalStart);
+		}
+
+		[Test]
+		public void TestTryParseFloat()
+		{
+			// First, let's make sure it handles integers
+			TestParse(false, 10, "  ", float.NaN, G.ParseFlag.SkipSpacesInFront);
+			TestParse(true, 10, "0", 0);
+			TestParse(true, 10, "-0", 0);
+			TestParse(true, 10, "123", 123);
+			TestParse(true, 10, "  123", 123, G.ParseFlag.SkipSpacesInFront);
+			TestParse(false, 10, "??  123abc".USlice(2), 123, G.ParseFlag.SkipSpacesInFront);
+			TestParse(false, 10, "\t 123  abc", 123, G.ParseFlag.SkipSpacesInFront);
+			TestParse(false, 10, "3 21  abc", 3);
+			TestParse(false, 10, "3 21  abc", 321, G.ParseFlag.SkipSpacesInsideNumber);
+			TestParse(true, 4, "210", 36);
+			TestParse(true, 4, " \t 210", 36, G.ParseFlag.SkipSpacesInFront);
+			TestParse(false,4, " \t 210", float.NaN);
+			TestParse(true, 10, "-2", -2);
+			TestParse(true, 10, "-22", -22);
+			TestParse(true, 4, "-22", -10);
+			TestParse(false,4, "-248", -2);
+			TestParse(false,8, "-248", -20);
+			TestParse(false, 16, "ab_cdef", 0xab);
+			TestParse(true, 16, "ab_cdef", 0xabcdef, G.ParseFlag.SkipUnderscores);
+			TestParse(true, 16, "_AB__CDEF_", 0xabcdef, G.ParseFlag.SkipUnderscores);
+			TestParse(false, 16, "_", float.NaN, G.ParseFlag.SkipUnderscores);
+			TestParse(false, 16, "aBcDeFgH", 0xabcdef);
+			TestParse(true, 32, "av", 10*32+31);
+			TestParse(true, 10, int.MaxValue.ToString(), (float)int.MaxValue);
+			TestParse(true, 10, int.MinValue.ToString(), (float)int.MinValue);
+			TestParse(true, 2, "111100010001000100010001000100010001", (float)0xF11111111);
+
+			// Now for some floats...
+			TestParse(true, 8, "0.4", 0.5f);
+			TestParse(true, 10, "1.5", 1.5f);
+			TestParse(true, 16, "2.C", 2.75f);
+			TestParse(true, 2, "11.01", 3.25f);
+			TestParse(false, 10, "123.456f", 123.456f);
+
+			TestParse(true, 10, "+123.456e4", +123.456e4f);
+			TestParse(true, 10, "-123.456e30", -123.456e30f);
+			TestParse(true, 10, "123.456e+10", 123.456e+10f);
+			TestParse(true, 10, "123.456e-10", 123.456e-10f);
+			TestParse(false, 10, "123.456e-", float.NaN);
+			TestParse(true, 10, "123.456p2", 123.456f * 4f);
+			TestParse(true, 10, "123.456p+1", 123.456f * 2f);
+			TestParse(true, 10, "123.456p-1", 123.456f * 0.5f);
+			TestParse(false, 10, "123.456p*", float.NaN);
+			TestParse(false, 10, "123.456p+", float.NaN);
+			TestParse(true, 10, "123.456p-1e+3", 123456f * 0.5f);
+			TestParse(false, 10, "123.456e+3p-1", 123456f); // this order is NOT supported
+		
+			TestParse(true, 16, "1.4", 1.25f);
+			TestParse(true, 16, "123.456p12", (float)0x123456);
+			TestParse(true, 16, "123.456p-12", (float)0x123456 / (float)0x1000000);
+			TestParse(true, 16, "123p0e+1", (float)0x123 * 10f);
+			TestParse(true, 2, "1111p+8", (float)0xF00);
+			TestParse(true, 4, "32.10", 14.25f);
+			TestParse(true, 4, "32.10e+4", 14.25f * 10000f);
+			TestParse(true, 4, "32.10p+4", 14.25f * 16f);
+			TestParse(true, 8, "32.10", 26.125f);
+			TestParse(true, 8, "32.10e+4", 26.125f * 10000f);
+			TestParse(true, 8, "32.10p+4", 26.125f * 16f);
+
+			// Overflow, underflow, and truncation
+			TestParse(true, 10, "9876543210", 9876543210f);
+			TestParse(true, 10, "9876543210_98765.4321012", 987654321098765.4321012f, G.ParseFlag.SkipUnderscores);
+			TestParse(true, 10, "1e40", float.PositiveInfinity);
+			TestParse(true, 10, "-1e40", float.NegativeInfinity);
+			TestParse(true, 10, "-1e-50", 0);
+			TestParse(true, 10, "9876543210e5000", float.PositiveInfinity);
+			TestParse(false, 10, "9876543210e9876543210", float.NaN);
+			TestParse(false, 10, "9876543210p+9876543210", float.NaN);
+			TestParse(true, 2, "11110001000100010001000100010001.0001", (float)0xF11111111 / 16f);
+			TestParse(true, 10, "9876543210_9876543210.12345", 98765432109876543210.12345f, G.ParseFlag.SkipUnderscores);
+			TestParse(true, 10, "12345.0123456789_0123456789", 12345.01234567890123456789f, G.ParseFlag.SkipUnderscores);
+		}
+
+		private void TestParse(bool expectSuccess, int radix, UString input, float expected, G.ParseFlag flags = 0)
+		{
+			float result = G.TryParseFloat(ref input, radix, flags);
+			bool success = !float.IsNaN(result) && input.IsEmpty;
+			AreEqual(expectSuccess, success);
+			IsTrue(expected == result
+			    || expected == MathEx.NextLower(result)
+			    || expected == MathEx.NextHigher(result)
+				|| float.IsNaN(expected) && float.IsNaN(result));
+		}
+	}
+}